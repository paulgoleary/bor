// Copyright 2014 The go-ethereum Authors
// This file is part of the go-ethereum library.
//
// The go-ethereum library is free software: you can redistribute it and/or modify
// it under the terms of the GNU Lesser General Public License as published by
// the Free Software Foundation, either version 3 of the License, or
// (at your option) any later version.
//
// The go-ethereum library is distributed in the hope that it will be useful,
// but WITHOUT ANY WARRANTY; without even the implied warranty of
// MERCHANTABILITY or FITNESS FOR A PARTICULAR PURPOSE. See the
// GNU Lesser General Public License for more details.
//
// You should have received a copy of the GNU Lesser General Public License
// along with the go-ethereum library. If not, see <http://www.gnu.org/licenses/>.

// Package core implements the Ethereum consensus protocol.
package core

import (
	"errors"
	"fmt"
	"io"
	"math/big"
	"sort"
	"sync"
	"sync/atomic"
	"time"

	lru "github.com/hashicorp/golang-lru"

	"github.com/ethereum/go-ethereum"
	"github.com/ethereum/go-ethereum/common"
	"github.com/ethereum/go-ethereum/common/mclock"
	"github.com/ethereum/go-ethereum/common/prque"
	"github.com/ethereum/go-ethereum/consensus"
	"github.com/ethereum/go-ethereum/core/rawdb"
	"github.com/ethereum/go-ethereum/core/state"
	"github.com/ethereum/go-ethereum/core/state/snapshot"
	"github.com/ethereum/go-ethereum/core/types"
	"github.com/ethereum/go-ethereum/core/vm"
	"github.com/ethereum/go-ethereum/ethdb"
	"github.com/ethereum/go-ethereum/event"
	"github.com/ethereum/go-ethereum/internal/syncx"
	"github.com/ethereum/go-ethereum/log"
	"github.com/ethereum/go-ethereum/metrics"
	"github.com/ethereum/go-ethereum/params"
	"github.com/ethereum/go-ethereum/trie"
)

var (
	headBlockGauge     = metrics.NewRegisteredGauge("chain/head/block", nil)
	headHeaderGauge    = metrics.NewRegisteredGauge("chain/head/header", nil)
	headFastBlockGauge = metrics.NewRegisteredGauge("chain/head/receipt", nil)

	accountReadTimer   = metrics.NewRegisteredTimer("chain/account/reads", nil)
	accountHashTimer   = metrics.NewRegisteredTimer("chain/account/hashes", nil)
	accountUpdateTimer = metrics.NewRegisteredTimer("chain/account/updates", nil)
	accountCommitTimer = metrics.NewRegisteredTimer("chain/account/commits", nil)

	storageReadTimer   = metrics.NewRegisteredTimer("chain/storage/reads", nil)
	storageHashTimer   = metrics.NewRegisteredTimer("chain/storage/hashes", nil)
	storageUpdateTimer = metrics.NewRegisteredTimer("chain/storage/updates", nil)
	storageCommitTimer = metrics.NewRegisteredTimer("chain/storage/commits", nil)

	snapshotAccountReadTimer = metrics.NewRegisteredTimer("chain/snapshot/account/reads", nil)
	snapshotStorageReadTimer = metrics.NewRegisteredTimer("chain/snapshot/storage/reads", nil)
	snapshotCommitTimer      = metrics.NewRegisteredTimer("chain/snapshot/commits", nil)

	blockInsertTimer     = metrics.NewRegisteredTimer("chain/inserts", nil)
	blockValidationTimer = metrics.NewRegisteredTimer("chain/validation", nil)
	blockExecutionTimer  = metrics.NewRegisteredTimer("chain/execution", nil)
	blockWriteTimer      = metrics.NewRegisteredTimer("chain/write", nil)

	blockReorgMeter         = metrics.NewRegisteredMeter("chain/reorg/executes", nil)
	blockReorgAddMeter      = metrics.NewRegisteredMeter("chain/reorg/add", nil)
	blockReorgDropMeter     = metrics.NewRegisteredMeter("chain/reorg/drop", nil)
	blockReorgInvalidatedTx = metrics.NewRegisteredMeter("chain/reorg/invalidTx", nil)

	blockPrefetchExecuteTimer   = metrics.NewRegisteredTimer("chain/prefetch/executes", nil)
	blockPrefetchInterruptMeter = metrics.NewRegisteredMeter("chain/prefetch/interrupts", nil)

	errInsertionInterrupted = errors.New("insertion is interrupted")
	errChainStopped         = errors.New("blockchain is stopped")
)

const (
	bodyCacheLimit      = 256
	blockCacheLimit     = 256
	receiptsCacheLimit  = 1024
	txLookupCacheLimit  = 1024
	maxFutureBlocks     = 256
	maxTimeFutureBlocks = 30
	TriesInMemory       = 128

	// BlockChainVersion ensures that an incompatible database forces a resync from scratch.
	//
	// Changelog:
	//
	// - Version 4
	//   The following incompatible database changes were added:
	//   * the `BlockNumber`, `TxHash`, `TxIndex`, `BlockHash` and `Index` fields of log are deleted
	//   * the `Bloom` field of receipt is deleted
	//   * the `BlockIndex` and `TxIndex` fields of txlookup are deleted
	// - Version 5
	//  The following incompatible database changes were added:
	//    * the `TxHash`, `GasCost`, and `ContractAddress` fields are no longer stored for a receipt
	//    * the `TxHash`, `GasCost`, and `ContractAddress` fields are computed by looking up the
	//      receipts' corresponding block
	// - Version 6
	//  The following incompatible database changes were added:
	//    * Transaction lookup information stores the corresponding block number instead of block hash
	// - Version 7
	//  The following incompatible database changes were added:
	//    * Use freezer as the ancient database to maintain all ancient data
	// - Version 8
	//  The following incompatible database changes were added:
	//    * New scheme for contract code in order to separate the codes and trie nodes
	BlockChainVersion uint64 = 8
)

// CacheConfig contains the configuration values for the trie caching/pruning
// that's resident in a blockchain.
type CacheConfig struct {
	TrieCleanLimit      int           // Memory allowance (MB) to use for caching trie nodes in memory
	TrieCleanJournal    string        // Disk journal for saving clean cache entries.
	TrieCleanRejournal  time.Duration // Time interval to dump clean cache to disk periodically
	TrieCleanNoPrefetch bool          // Whether to disable heuristic state prefetching for followup blocks
	TrieDirtyLimit      int           // Memory limit (MB) at which to start flushing dirty trie nodes to disk
	TrieDirtyDisabled   bool          // Whether to disable trie write caching and GC altogether (archive node)
	TrieTimeLimit       time.Duration // Time limit after which to flush the current in-memory trie to disk
	SnapshotLimit       int           // Memory allowance (MB) to use for caching snapshot entries in memory
	Preimages           bool          // Whether to store preimage of trie key to the disk

	SnapshotWait bool // Wait for snapshot construction on startup. TODO(karalabe): This is a dirty hack for testing, nuke it
}

// defaultCacheConfig are the default caching values if none are specified by the
// user (also used during testing).
var defaultCacheConfig = &CacheConfig{
	TrieCleanLimit: 256,
	TrieDirtyLimit: 256,
	TrieTimeLimit:  5 * time.Minute,
	SnapshotLimit:  256,
	SnapshotWait:   true,
}

// BlockChain represents the canonical chain given a database with a genesis
// block. The Blockchain manages chain imports, reverts, chain reorganisations.
//
// Importing blocks in to the block chain happens according to the set of rules
// defined by the two stage Validator. Processing of blocks is done using the
// Processor which processes the included transaction. The validation of the state
// is done in the second part of the Validator. Failing results in aborting of
// the import.
//
// The BlockChain also helps in returning blocks from **any** chain included
// in the database as well as blocks that represents the canonical chain. It's
// important to note that GetBlock can return any block and does not need to be
// included in the canonical one where as GetBlockByNumber always represents the
// canonical chain.
type BlockChain struct {
	chainConfig *params.ChainConfig // Chain & network configuration
	cacheConfig *CacheConfig        // Cache configuration for pruning

	db     ethdb.Database // Low level persistent database to store final content in
	snaps  *snapshot.Tree // Snapshot tree for fast trie leaf access
	triegc *prque.Prque   // Priority queue mapping block numbers to tries to gc
	gcproc time.Duration  // Accumulates canonical block processing for trie dumping

	// txLookupLimit is the maximum number of blocks from head whose tx indices
	// are reserved:
	//  * 0:   means no limit and regenerate any missing indexes
	//  * N:   means N block limit [HEAD-N+1, HEAD] and delete extra indexes
	//  * nil: disable tx reindexer/deleter, but still index new blocks
	txLookupLimit uint64

	hc            *HeaderChain
	rmLogsFeed    event.Feed
	chainFeed     event.Feed
	chainSideFeed event.Feed
	chainHeadFeed event.Feed
	logsFeed      event.Feed
	blockProcFeed event.Feed
	scope         event.SubscriptionScope
	genesisBlock  *types.Block

	// This mutex synchronizes chain write operations.
	// Readers don't need to take it, they can just read the database.
	chainmu *syncx.ClosableMutex

	currentBlock     atomic.Value // Current head of the block chain
	currentFastBlock atomic.Value // Current head of the fast-sync chain (may be above the block chain!)

	stateCache    state.Database // State database to reuse between imports (contains state cache)
	bodyCache     *lru.Cache     // Cache for the most recent block bodies
	bodyRLPCache  *lru.Cache     // Cache for the most recent block bodies in RLP encoded format
	receiptsCache *lru.Cache     // Cache for the most recent receipts per block
	blockCache    *lru.Cache     // Cache for the most recent entire blocks
	txLookupCache *lru.Cache     // Cache for the most recent transaction lookup data.
	futureBlocks  *lru.Cache     // future blocks are blocks added for later processing

	wg            sync.WaitGroup //
	quit          chan struct{}  // shutdown signal, closed in Stop.
	running       int32          // 0 if chain is running, 1 when stopped
	procInterrupt int32          // interrupt signaler for block processing

	engine     consensus.Engine
	validator  Validator // Block and state validator interface
	prefetcher Prefetcher
	processor  Processor // Block transaction processor interface
	forker     *ForkChoice
	vmConfig   vm.Config

	// Bor related changes
	borReceiptsCache *lru.Cache             // Cache for the most recent bor receipt receipts per block
	stateSyncData    []*types.StateSyncData // State sync data
	stateSyncFeed    event.Feed             // State sync feed
	chain2HeadFeed   event.Feed             // Reorg/NewHead/Fork data feed
}

// NewBlockChain returns a fully initialised block chain using information
// available in the database. It initialises the default Ethereum Validator
// and Processor.
func NewBlockChain(db ethdb.Database, cacheConfig *CacheConfig, chainConfig *params.ChainConfig, engine consensus.Engine, vmConfig vm.Config, shouldPreserve func(header *types.Header) bool, txLookupLimit *uint64, checker ethereum.ChainValidator) (*BlockChain, error) {
	if cacheConfig == nil {
		cacheConfig = defaultCacheConfig
	}
	bodyCache, _ := lru.New(bodyCacheLimit)
	bodyRLPCache, _ := lru.New(bodyCacheLimit)
	receiptsCache, _ := lru.New(receiptsCacheLimit)
	blockCache, _ := lru.New(blockCacheLimit)
	txLookupCache, _ := lru.New(txLookupCacheLimit)
	futureBlocks, _ := lru.New(maxFutureBlocks)

	borReceiptsCache, _ := lru.New(receiptsCacheLimit)

	bc := &BlockChain{
		chainConfig: chainConfig,
		cacheConfig: cacheConfig,
		db:          db,
		triegc:      prque.New(nil),
		stateCache: state.NewDatabaseWithConfig(db, &trie.Config{
			Cache:     cacheConfig.TrieCleanLimit,
			Journal:   cacheConfig.TrieCleanJournal,
			Preimages: cacheConfig.Preimages,
		}),
		quit:          make(chan struct{}),
		chainmu:       syncx.NewClosableMutex(),
		bodyCache:     bodyCache,
		bodyRLPCache:  bodyRLPCache,
		receiptsCache: receiptsCache,
		blockCache:    blockCache,
		txLookupCache: txLookupCache,
		futureBlocks:  futureBlocks,
		engine:        engine,
		vmConfig:      vmConfig,

		borReceiptsCache: borReceiptsCache,
	}
	bc.forker = NewForkChoice(bc, shouldPreserve, checker)
	bc.validator = NewBlockValidator(chainConfig, bc, engine)
	bc.prefetcher = newStatePrefetcher(chainConfig, bc, engine)
	bc.processor = NewStateProcessor(chainConfig, bc, engine)

	var err error
	bc.hc, err = NewHeaderChain(db, chainConfig, engine, bc.insertStopped)
	if err != nil {
		return nil, err
	}
	bc.genesisBlock = bc.GetBlockByNumber(0)
	if bc.genesisBlock == nil {
		return nil, ErrNoGenesis
	}

	var nilBlock *types.Block
	bc.currentBlock.Store(nilBlock)
	bc.currentFastBlock.Store(nilBlock)

	// Initialize the chain with ancient data if it isn't empty.
	var txIndexBlock uint64

	if bc.empty() {
		rawdb.InitDatabaseFromFreezer(bc.db)
		// If ancient database is not empty, reconstruct all missing
		// indices in the background.
		frozen, _ := bc.db.Ancients()
		if frozen > 0 {
			txIndexBlock = frozen
		}
	}
	if err := bc.loadLastState(); err != nil {
		return nil, err
	}

	// Make sure the state associated with the block is available
	head := bc.CurrentBlock()
	if _, err := state.New(head.Root(), bc.stateCache, bc.snaps); err != nil {
		// Head state is missing, before the state recovery, find out the
		// disk layer point of snapshot(if it's enabled). Make sure the
		// rewound point is lower than disk layer.
		var diskRoot common.Hash
		if bc.cacheConfig.SnapshotLimit > 0 {
			diskRoot = rawdb.ReadSnapshotRoot(bc.db)
		}
		if diskRoot != (common.Hash{}) {
			log.Warn("Head state missing, repairing", "number", head.Number(), "hash", head.Hash(), "snaproot", diskRoot)

			snapDisk, err := bc.setHeadBeyondRoot(head.NumberU64(), diskRoot, true)
			if err != nil {
				return nil, err
			}
			// Chain rewound, persist old snapshot number to indicate recovery procedure
			if snapDisk != 0 {
				rawdb.WriteSnapshotRecoveryNumber(bc.db, snapDisk)
			}
		} else {
			log.Warn("Head state missing, repairing", "number", head.Number(), "hash", head.Hash())
			if _, err := bc.setHeadBeyondRoot(head.NumberU64(), common.Hash{}, true); err != nil {
				return nil, err
			}
		}
	}

	// Ensure that a previous crash in SetHead doesn't leave extra ancients
	if frozen, err := bc.db.Ancients(); err == nil && frozen > 0 {
		var (
			needRewind bool
			low        uint64
		)
		// The head full block may be rolled back to a very low height due to
		// blockchain repair. If the head full block is even lower than the ancient
		// chain, truncate the ancient store.
		fullBlock := bc.CurrentBlock()
		if fullBlock != nil && fullBlock.Hash() != bc.genesisBlock.Hash() && fullBlock.NumberU64() < frozen-1 {
			needRewind = true
			low = fullBlock.NumberU64()
		}
		// In fast sync, it may happen that ancient data has been written to the
		// ancient store, but the LastFastBlock has not been updated, truncate the
		// extra data here.
		fastBlock := bc.CurrentFastBlock()
		if fastBlock != nil && fastBlock.NumberU64() < frozen-1 {
			needRewind = true
			if fastBlock.NumberU64() < low || low == 0 {
				low = fastBlock.NumberU64()
			}
		}
		if needRewind {
			log.Error("Truncating ancient chain", "from", bc.CurrentHeader().Number.Uint64(), "to", low)
			if err := bc.SetHead(low); err != nil {
				return nil, err
			}
		}
	}
	// The first thing the node will do is reconstruct the verification data for
	// the head block (ethash cache or clique voting snapshot). Might as well do
	// it in advance.
	// bc.engine.VerifyHeader(bc, bc.CurrentHeader(), true)

	// Check the current state of the block hashes and make sure that we do not have any of the bad blocks in our chain
	for hash := range BadHashes {
		if header := bc.GetHeaderByHash(hash); header != nil {
			// get the canonical block corresponding to the offending header's number
			headerByNumber := bc.GetHeaderByNumber(header.Number.Uint64())
			// make sure the headerByNumber (if present) is in our current canonical chain
			if headerByNumber != nil && headerByNumber.Hash() == header.Hash() {
				log.Error("Found bad hash, rewinding chain", "number", header.Number, "hash", header.ParentHash)
				if err := bc.SetHead(header.Number.Uint64() - 1); err != nil {
					return nil, err
				}
				log.Error("Chain rewind was successful, resuming normal operation")
			}
		}
	}

	// Load any existing snapshot, regenerating it if loading failed
	if bc.cacheConfig.SnapshotLimit > 0 {
		// If the chain was rewound past the snapshot persistent layer (causing
		// a recovery block number to be persisted to disk), check if we're still
		// in recovery mode and in that case, don't invalidate the snapshot on a
		// head mismatch.
		var recover bool

		head := bc.CurrentBlock()
		if layer := rawdb.ReadSnapshotRecoveryNumber(bc.db); layer != nil && *layer > head.NumberU64() {
			log.Warn("Enabling snapshot recovery", "chainhead", head.NumberU64(), "diskbase", *layer)
			recover = true
		}
		bc.snaps, _ = snapshot.New(bc.db, bc.stateCache.TrieDB(), bc.cacheConfig.SnapshotLimit, head.Root(), !bc.cacheConfig.SnapshotWait, true, recover)
	}

	// Start future block processor.
	bc.wg.Add(1)
	go bc.updateFutureBlocks()

	// Start tx indexer/unindexer.
	if txLookupLimit != nil {
		bc.txLookupLimit = *txLookupLimit

		bc.wg.Add(1)
		go bc.maintainTxIndex(txIndexBlock)
	}

	// If periodic cache journal is required, spin it up.
	if bc.cacheConfig.TrieCleanRejournal > 0 {
		if bc.cacheConfig.TrieCleanRejournal < time.Minute {
			log.Warn("Sanitizing invalid trie cache journal time", "provided", bc.cacheConfig.TrieCleanRejournal, "updated", time.Minute)
			bc.cacheConfig.TrieCleanRejournal = time.Minute
		}
		triedb := bc.stateCache.TrieDB()
		bc.wg.Add(1)
		go func() {
			defer bc.wg.Done()
			triedb.SaveCachePeriodically(bc.cacheConfig.TrieCleanJournal, bc.cacheConfig.TrieCleanRejournal, bc.quit)
		}()
	}
	return bc, nil
}

// empty returns an indicator whether the blockchain is empty.
// Note, it's a special case that we connect a non-empty ancient
// database with an empty node, so that we can plugin the ancient
// into node seamlessly.
func (bc *BlockChain) empty() bool {
	genesis := bc.genesisBlock.Hash()
	for _, hash := range []common.Hash{rawdb.ReadHeadBlockHash(bc.db), rawdb.ReadHeadHeaderHash(bc.db), rawdb.ReadHeadFastBlockHash(bc.db)} {
		if hash != genesis {
			return false
		}
	}
	return true
}

// loadLastState loads the last known chain state from the database. This method
// assumes that the chain manager mutex is held.
func (bc *BlockChain) loadLastState() error {
	// Restore the last known head block
	head := rawdb.ReadHeadBlockHash(bc.db)
	if head == (common.Hash{}) {
		// Corrupt or empty database, init from scratch
		log.Warn("Empty database, resetting chain")
		return bc.Reset()
	}
	// Make sure the entire head block is available
	currentBlock := bc.GetBlockByHash(head)
	if currentBlock == nil {
		// Corrupt or empty database, init from scratch
		log.Warn("Head block missing, resetting chain", "hash", head)
		return bc.Reset()
	}
	// Everything seems to be fine, set as the head block
	bc.currentBlock.Store(currentBlock)
	headBlockGauge.Update(int64(currentBlock.NumberU64()))

	// Restore the last known head header
	currentHeader := currentBlock.Header()
	if head := rawdb.ReadHeadHeaderHash(bc.db); head != (common.Hash{}) {
		if header := bc.GetHeaderByHash(head); header != nil {
			currentHeader = header
		}
	}
	bc.hc.SetCurrentHeader(currentHeader)

	// Restore the last known head fast block
	bc.currentFastBlock.Store(currentBlock)
	headFastBlockGauge.Update(int64(currentBlock.NumberU64()))

	if head := rawdb.ReadHeadFastBlockHash(bc.db); head != (common.Hash{}) {
		if block := bc.GetBlockByHash(head); block != nil {
			bc.currentFastBlock.Store(block)
			headFastBlockGauge.Update(int64(block.NumberU64()))
		}
	}
	// Issue a status log for the user
	currentFastBlock := bc.CurrentFastBlock()

	headerTd := bc.GetTd(currentHeader.Hash(), currentHeader.Number.Uint64())
	blockTd := bc.GetTd(currentBlock.Hash(), currentBlock.NumberU64())
	fastTd := bc.GetTd(currentFastBlock.Hash(), currentFastBlock.NumberU64())

	log.Info("Loaded most recent local header", "number", currentHeader.Number, "hash", currentHeader.Hash(), "td", headerTd, "age", common.PrettyAge(time.Unix(int64(currentHeader.Time), 0)))
	log.Info("Loaded most recent local full block", "number", currentBlock.Number(), "hash", currentBlock.Hash(), "td", blockTd, "age", common.PrettyAge(time.Unix(int64(currentBlock.Time()), 0)))
	log.Info("Loaded most recent local fast block", "number", currentFastBlock.Number(), "hash", currentFastBlock.Hash(), "td", fastTd, "age", common.PrettyAge(time.Unix(int64(currentFastBlock.Time()), 0)))
	if pivot := rawdb.ReadLastPivotNumber(bc.db); pivot != nil {
		log.Info("Loaded last fast-sync pivot marker", "number", *pivot)
	}
	return nil
}

// SetHead rewinds the local chain to a new head. Depending on whether the node
// was fast synced or full synced and in which state, the method will try to
// delete minimal data from disk whilst retaining chain consistency.
func (bc *BlockChain) SetHead(head uint64) error {
	_, err := bc.setHeadBeyondRoot(head, common.Hash{}, false)
	return err
}

// setHeadBeyondRoot rewinds the local chain to a new head with the extra condition
// that the rewind must pass the specified state root. This method is meant to be
// used when rewinding with snapshots enabled to ensure that we go back further than
// persistent disk layer. Depending on whether the node was fast synced or full, and
// in which state, the method will try to delete minimal data from disk whilst
// retaining chain consistency.
//
// The method returns the block number where the requested root cap was found.
func (bc *BlockChain) setHeadBeyondRoot(head uint64, root common.Hash, repair bool) (uint64, error) {
	if !bc.chainmu.TryLock() {
		return 0, errChainStopped
	}
	defer bc.chainmu.Unlock()

	// Track the block number of the requested root hash
	var rootNumber uint64 // (no root == always 0)

	// Retrieve the last pivot block to short circuit rollbacks beyond it and the
	// current freezer limit to start nuking id underflown
	pivot := rawdb.ReadLastPivotNumber(bc.db)
	frozen, _ := bc.db.Ancients()

	updateFn := func(db ethdb.KeyValueWriter, header *types.Header) (uint64, bool) {
		// Rewind the blockchain, ensuring we don't end up with a stateless head
		// block. Note, depth equality is permitted to allow using SetHead as a
		// chain reparation mechanism without deleting any data!
		if currentBlock := bc.CurrentBlock(); currentBlock != nil && header.Number.Uint64() <= currentBlock.NumberU64() {
			newHeadBlock := bc.GetBlock(header.Hash(), header.Number.Uint64())
			if newHeadBlock == nil {
				log.Error("Gap in the chain, rewinding to genesis", "number", header.Number, "hash", header.Hash())
				newHeadBlock = bc.genesisBlock
			} else {
				// Block exists, keep rewinding until we find one with state,
				// keeping rewinding until we exceed the optional threshold
				// root hash
				beyondRoot := (root == common.Hash{}) // Flag whether we're beyond the requested root (no root, always true)

				for {
					// If a root threshold was requested but not yet crossed, check
					if root != (common.Hash{}) && !beyondRoot && newHeadBlock.Root() == root {
						beyondRoot, rootNumber = true, newHeadBlock.NumberU64()
					}
					if _, err := state.New(newHeadBlock.Root(), bc.stateCache, bc.snaps); err != nil {
						log.Trace("Block state missing, rewinding further", "number", newHeadBlock.NumberU64(), "hash", newHeadBlock.Hash())
						if pivot == nil || newHeadBlock.NumberU64() > *pivot {
							parent := bc.GetBlock(newHeadBlock.ParentHash(), newHeadBlock.NumberU64()-1)
							if parent != nil {
								newHeadBlock = parent
								continue
							}
							log.Error("Missing block in the middle, aiming genesis", "number", newHeadBlock.NumberU64()-1, "hash", newHeadBlock.ParentHash())
							newHeadBlock = bc.genesisBlock
						} else {
							log.Trace("Rewind passed pivot, aiming genesis", "number", newHeadBlock.NumberU64(), "hash", newHeadBlock.Hash(), "pivot", *pivot)
							newHeadBlock = bc.genesisBlock
						}
					}
					if beyondRoot || newHeadBlock.NumberU64() == 0 {
						if newHeadBlock.NumberU64() == 0 {
							// Recommit the genesis state into disk in case the rewinding destination
							// is genesis block and the relevant state is gone. In the future this
							// rewinding destination can be the earliest block stored in the chain
							// if the historical chain pruning is enabled. In that case the logic
							// needs to be improved here.
							if !bc.HasState(bc.genesisBlock.Root()) {
								if err := CommitGenesisState(bc.db, bc.genesisBlock.Hash()); err != nil {
									log.Crit("Failed to commit genesis state", "err", err)
								}
								log.Debug("Recommitted genesis state to disk")
							}
						}
						log.Debug("Rewound to block with state", "number", newHeadBlock.NumberU64(), "hash", newHeadBlock.Hash())
						break
					}
					log.Debug("Skipping block with threshold state", "number", newHeadBlock.NumberU64(), "hash", newHeadBlock.Hash(), "root", newHeadBlock.Root())
					newHeadBlock = bc.GetBlock(newHeadBlock.ParentHash(), newHeadBlock.NumberU64()-1) // Keep rewinding
				}
			}
			rawdb.WriteHeadBlockHash(db, newHeadBlock.Hash())

			// Degrade the chain markers if they are explicitly reverted.
			// In theory we should update all in-memory markers in the
			// last step, however the direction of SetHead is from high
			// to low, so it's safe to update in-memory markers directly.
			bc.currentBlock.Store(newHeadBlock)
			headBlockGauge.Update(int64(newHeadBlock.NumberU64()))
		}
		// Rewind the fast block in a simpleton way to the target head
		if currentFastBlock := bc.CurrentFastBlock(); currentFastBlock != nil && header.Number.Uint64() < currentFastBlock.NumberU64() {
			newHeadFastBlock := bc.GetBlock(header.Hash(), header.Number.Uint64())
			// If either blocks reached nil, reset to the genesis state
			if newHeadFastBlock == nil {
				newHeadFastBlock = bc.genesisBlock
			}
			rawdb.WriteHeadFastBlockHash(db, newHeadFastBlock.Hash())

			// Degrade the chain markers if they are explicitly reverted.
			// In theory we should update all in-memory markers in the
			// last step, however the direction of SetHead is from high
			// to low, so it's safe the update in-memory markers directly.
			bc.currentFastBlock.Store(newHeadFastBlock)
			headFastBlockGauge.Update(int64(newHeadFastBlock.NumberU64()))
		}
		head := bc.CurrentBlock().NumberU64()

		// If setHead underflown the freezer threshold and the block processing
		// intent afterwards is full block importing, delete the chain segment
		// between the stateful-block and the sethead target.
		var wipe bool
		if head+1 < frozen {
			wipe = pivot == nil || head >= *pivot
		}
		return head, wipe // Only force wipe if full synced
	}
	// Rewind the header chain, deleting all block bodies until then
	delFn := func(db ethdb.KeyValueWriter, hash common.Hash, num uint64) {
		// Ignore the error here since light client won't hit this path
		frozen, _ := bc.db.Ancients()
		if num+1 <= frozen {
			// Truncate all relative data(header, total difficulty, body, receipt
			// and canonical hash) from ancient store.
			if err := bc.db.TruncateHead(num); err != nil {
				log.Crit("Failed to truncate ancient data", "number", num, "err", err)
			}
			// Remove the hash <-> number mapping from the active store.
			rawdb.DeleteHeaderNumber(db, hash)
		} else {
			// Remove relative body and receipts from the active store.
			// The header, total difficulty and canonical hash will be
			// removed in the hc.SetHead function.
			rawdb.DeleteBody(db, hash, num)
			rawdb.DeleteReceipts(db, hash, num)
			rawdb.DeleteBorReceipt(db, hash, num)
			rawdb.DeleteBorTxLookupEntry(db, hash, num)
		}
		// Todo(rjl493456442) txlookup, bloombits, etc
	}
	// If SetHead was only called as a chain reparation method, try to skip
	// touching the header chain altogether, unless the freezer is broken
	if repair {
		if target, force := updateFn(bc.db, bc.CurrentBlock().Header()); force {
			bc.hc.SetHead(target, updateFn, delFn)
		}
	} else {
		// Rewind the chain to the requested head and keep going backwards until a
		// block with a state is found or fast sync pivot is passed
		log.Warn("Rewinding blockchain", "target", head)
		bc.hc.SetHead(head, updateFn, delFn)
	}
	// Clear out any stale content from the caches
	bc.bodyCache.Purge()
	bc.bodyRLPCache.Purge()
	bc.receiptsCache.Purge()
	bc.blockCache.Purge()
	bc.txLookupCache.Purge()
	bc.futureBlocks.Purge()
	bc.borReceiptsCache.Purge()

	return rootNumber, bc.loadLastState()
}

// SnapSyncCommitHead sets the current head block to the one defined by the hash
// irrelevant what the chain contents were prior.
func (bc *BlockChain) SnapSyncCommitHead(hash common.Hash) error {
	// Make sure that both the block as well at its state trie exists
	block := bc.GetBlockByHash(hash)
	if block == nil {
		return fmt.Errorf("non existent block [%x..]", hash[:4])
	}
	if _, err := trie.NewSecure(block.Root(), bc.stateCache.TrieDB()); err != nil {
		return err
	}

	// If all checks out, manually set the head block.
	if !bc.chainmu.TryLock() {
		return errChainStopped
	}
	bc.currentBlock.Store(block)
	headBlockGauge.Update(int64(block.NumberU64()))
	bc.chainmu.Unlock()

	// Destroy any existing state snapshot and regenerate it in the background,
	// also resuming the normal maintenance of any previously paused snapshot.
	if bc.snaps != nil {
		bc.snaps.Rebuild(block.Root())
	}
	log.Info("Committed new head block", "number", block.Number(), "hash", hash)
	return nil
}

// Reset purges the entire blockchain, restoring it to its genesis state.
func (bc *BlockChain) Reset() error {
	return bc.ResetWithGenesisBlock(bc.genesisBlock)
}

// ResetWithGenesisBlock purges the entire blockchain, restoring it to the
// specified genesis state.
func (bc *BlockChain) ResetWithGenesisBlock(genesis *types.Block) error {
	// Dump the entire block chain and purge the caches
	if err := bc.SetHead(0); err != nil {
		return err
	}
	if !bc.chainmu.TryLock() {
		return errChainStopped
	}
	defer bc.chainmu.Unlock()

	// Prepare the genesis block and reinitialise the chain
	batch := bc.db.NewBatch()
	rawdb.WriteTd(batch, genesis.Hash(), genesis.NumberU64(), genesis.Difficulty())
	rawdb.WriteBlock(batch, genesis)
	if err := batch.Write(); err != nil {
		log.Crit("Failed to write genesis block", "err", err)
	}
	bc.writeHeadBlock(genesis)

	// Last update all in-memory chain markers
	bc.genesisBlock = genesis
	bc.currentBlock.Store(bc.genesisBlock)
	headBlockGauge.Update(int64(bc.genesisBlock.NumberU64()))
	bc.hc.SetGenesis(bc.genesisBlock.Header())
	bc.hc.SetCurrentHeader(bc.genesisBlock.Header())
	bc.currentFastBlock.Store(bc.genesisBlock)
	headFastBlockGauge.Update(int64(bc.genesisBlock.NumberU64()))
	return nil
}

// Export writes the active chain to the given writer.
func (bc *BlockChain) Export(w io.Writer) error {
	return bc.ExportN(w, uint64(0), bc.CurrentBlock().NumberU64())
}

// ExportN writes a subset of the active chain to the given writer.
func (bc *BlockChain) ExportN(w io.Writer, first uint64, last uint64) error {
	if !bc.chainmu.TryLock() {
		return errChainStopped
	}
	defer bc.chainmu.Unlock()

	if first > last {
		return fmt.Errorf("export failed: first (%d) is greater than last (%d)", first, last)
	}
	log.Info("Exporting batch of blocks", "count", last-first+1)

	start, reported := time.Now(), time.Now()
	for nr := first; nr <= last; nr++ {
		block := bc.GetBlockByNumber(nr)
		if block == nil {
			return fmt.Errorf("export failed on #%d: not found", nr)
		}
		if err := block.EncodeRLP(w); err != nil {
			return err
		}
		if time.Since(reported) >= statsReportLimit {
			log.Info("Exporting blocks", "exported", block.NumberU64()-first, "elapsed", common.PrettyDuration(time.Since(start)))
			reported = time.Now()
		}
	}
	return nil
}

// writeHeadBlock injects a new head block into the current block chain. This method
// assumes that the block is indeed a true head. It will also reset the head
// header and the head fast sync block to this very same block if they are older
// or if they are on a different side chain.
//
// Note, this function assumes that the `mu` mutex is held!
func (bc *BlockChain) writeHeadBlock(block *types.Block) {
	// Add the block to the canonical chain number scheme and mark as the head
	batch := bc.db.NewBatch()
	rawdb.WriteHeadHeaderHash(batch, block.Hash())
	rawdb.WriteHeadFastBlockHash(batch, block.Hash())
	rawdb.WriteCanonicalHash(batch, block.Hash(), block.NumberU64())
	rawdb.WriteTxLookupEntriesByBlock(batch, block)
	rawdb.WriteHeadBlockHash(batch, block.Hash())

	// Flush the whole batch into the disk, exit the node if failed
	if err := batch.Write(); err != nil {
		log.Crit("Failed to update chain indexes and markers", "err", err)
	}
	// Update all in-memory chain markers in the last step
	bc.hc.SetCurrentHeader(block.Header())

	bc.currentFastBlock.Store(block)
	headFastBlockGauge.Update(int64(block.NumberU64()))

	bc.currentBlock.Store(block)
	headBlockGauge.Update(int64(block.NumberU64()))
}

// Stop stops the blockchain service. If any imports are currently in progress
// it will abort them using the procInterrupt.
func (bc *BlockChain) Stop() {
	if !atomic.CompareAndSwapInt32(&bc.running, 0, 1) {
		return
	}

	// Unsubscribe all subscriptions registered from blockchain.
	bc.scope.Close()

	// Signal shutdown to all goroutines.
	close(bc.quit)
	bc.StopInsert()

	// Now wait for all chain modifications to end and persistent goroutines to exit.
	//
	// Note: Close waits for the mutex to become available, i.e. any running chain
	// modification will have exited when Close returns. Since we also called StopInsert,
	// the mutex should become available quickly. It cannot be taken again after Close has
	// returned.
	bc.chainmu.Close()
	bc.wg.Wait()

	// Ensure that the entirety of the state snapshot is journalled to disk.
	var snapBase common.Hash
	if bc.snaps != nil {
		var err error
		if snapBase, err = bc.snaps.Journal(bc.CurrentBlock().Root()); err != nil {
			log.Error("Failed to journal state snapshot", "err", err)
		}
	}

	// Ensure the state of a recent block is also stored to disk before exiting.
	// We're writing three different states to catch different restart scenarios:
	//  - HEAD:     So we don't need to reprocess any blocks in the general case
	//  - HEAD-1:   So we don't do large reorgs if our HEAD becomes an uncle
	//  - HEAD-127: So we have a hard limit on the number of blocks reexecuted
	if !bc.cacheConfig.TrieDirtyDisabled {
		triedb := bc.stateCache.TrieDB()

		for _, offset := range []uint64{0, 1, TriesInMemory - 1} {
			if number := bc.CurrentBlock().NumberU64(); number > offset {
				recent := bc.GetBlockByNumber(number - offset)

				log.Info("Writing cached state to disk", "block", recent.Number(), "hash", recent.Hash(), "root", recent.Root())
				if err := triedb.Commit(recent.Root(), true, nil); err != nil {
					log.Error("Failed to commit recent state trie", "err", err)
				}
			}
		}
		if snapBase != (common.Hash{}) {
			log.Info("Writing snapshot state to disk", "root", snapBase)
			if err := triedb.Commit(snapBase, true, nil); err != nil {
				log.Error("Failed to commit recent state trie", "err", err)
			}
		}
		for !bc.triegc.Empty() {
			triedb.Dereference(bc.triegc.PopItem().(common.Hash))
		}
		if size, _ := triedb.Size(); size != 0 {
			log.Error("Dangling trie nodes after full cleanup")
		}
	}
	// Ensure all live cached entries be saved into disk, so that we can skip
	// cache warmup when node restarts.
	if bc.cacheConfig.TrieCleanJournal != "" {
		triedb := bc.stateCache.TrieDB()
		triedb.SaveCache(bc.cacheConfig.TrieCleanJournal)
	}
	log.Info("Blockchain stopped")
}

// StopInsert interrupts all insertion methods, causing them to return
// errInsertionInterrupted as soon as possible. Insertion is permanently disabled after
// calling this method.
func (bc *BlockChain) StopInsert() {
	atomic.StoreInt32(&bc.procInterrupt, 1)
}

// insertStopped returns true after StopInsert has been called.
func (bc *BlockChain) insertStopped() bool {
	return atomic.LoadInt32(&bc.procInterrupt) == 1
}

func (bc *BlockChain) procFutureBlocks() {
	blocks := make([]*types.Block, 0, bc.futureBlocks.Len())
	for _, hash := range bc.futureBlocks.Keys() {
		if block, exist := bc.futureBlocks.Peek(hash); exist {
			blocks = append(blocks, block.(*types.Block))
		}
	}
	if len(blocks) > 0 {
		sort.Slice(blocks, func(i, j int) bool {
			return blocks[i].NumberU64() < blocks[j].NumberU64()
		})
		// Insert one by one as chain insertion needs contiguous ancestry between blocks
		for i := range blocks {
			bc.InsertChain(blocks[i : i+1])
		}
	}
}

// WriteStatus status of write
type WriteStatus byte

const (
	NonStatTy WriteStatus = iota
	CanonStatTy
	SideStatTy
)

// InsertReceiptChain attempts to complete an already existing header chain with
// transaction and receipt data.
func (bc *BlockChain) InsertReceiptChain(blockChain types.Blocks, receiptChain []types.Receipts, ancientLimit uint64) (int, error) {
	// We don't require the chainMu here since we want to maximize the
	// concurrency of header insertion and receipt insertion.
	bc.wg.Add(1)
	defer bc.wg.Done()

	var (
		ancientBlocks, liveBlocks     types.Blocks
		ancientReceipts, liveReceipts []types.Receipts
	)

	// Do a sanity check that the provided chain is actually ordered and linked
	for i := 0; i < len(blockChain); i++ {
		if i != 0 {
			if blockChain[i].NumberU64() != blockChain[i-1].NumberU64()+1 || blockChain[i].ParentHash() != blockChain[i-1].Hash() {
				log.Error("Non contiguous receipt insert", "number", blockChain[i].Number(), "hash", blockChain[i].Hash(), "parent", blockChain[i].ParentHash(),
					"prevnumber", blockChain[i-1].Number(), "prevhash", blockChain[i-1].Hash())
				return 0, fmt.Errorf("non contiguous insert: item %d is #%d [%x..], item %d is #%d [%x..] (parent [%x..])", i-1, blockChain[i-1].NumberU64(),
					blockChain[i-1].Hash().Bytes()[:4], i, blockChain[i].NumberU64(), blockChain[i].Hash().Bytes()[:4], blockChain[i].ParentHash().Bytes()[:4])
			}
		}
		if blockChain[i].NumberU64() <= ancientLimit {
			ancientBlocks, ancientReceipts = append(ancientBlocks, blockChain[i]), append(ancientReceipts, receiptChain[i])
		} else {
			liveBlocks, liveReceipts = append(liveBlocks, blockChain[i]), append(liveReceipts, receiptChain[i])
		}
	}

	var (
		stats = struct{ processed, ignored int32 }{}
		start = time.Now()
		size  = int64(0)
	)

	// updateHead updates the head fast sync block if the inserted blocks are better
	// and returns an indicator whether the inserted blocks are canonical.
	updateHead := func(head *types.Block, headers []*types.Header) bool {
		if !bc.chainmu.TryLock() {
			return false
		}
		defer bc.chainmu.Unlock()

		// Rewind may have occurred, skip in that case.
		if bc.CurrentHeader().Number.Cmp(head.Number()) >= 0 {
<<<<<<< HEAD
			log.Info("### InsertReceiptChain: updateHead: calling reorgNeeded", "current", head.Header().Number.Uint64(), "headers length", len(headers), "start", headers[0].Number.Uint64(), "end", headers[0].Number.Uint64())
			reorg, err := bc.forker.ReorgNeeded(bc.CurrentFastBlock().Header(), head.Header(), headers)
			log.Info("### InsertReceiptChain: updateHead: called reorgNeeded", "reorg", reorg)
=======
			reorg, err := bc.forker.ReorgNeeded(bc.CurrentFastBlock().Header(), head.Header())
>>>>>>> e9b85927
			if err != nil {
				log.Warn("Reorg failed", "err", err)
				return false
			} else if !reorg {
				return false
			}
			isValid, err := bc.forker.ValidateReorg(bc.CurrentFastBlock().Header(), headers)
			if err != nil {
				log.Warn("Reorg failed", "err", err)
				return false
			} else if !isValid {
				return false
			}
			rawdb.WriteHeadFastBlockHash(bc.db, head.Hash())
			bc.currentFastBlock.Store(head)
			headFastBlockGauge.Update(int64(head.NumberU64()))
			return true
		}
		return false
	}

	// writeAncient writes blockchain and corresponding receipt chain into ancient store.
	//
	// this function only accepts canonical chain data. All side chain will be reverted
	// eventually.
	writeAncient := func(blockChain types.Blocks, receiptChain []types.Receipts) (int, error) {
		first := blockChain[0]
		last := blockChain[len(blockChain)-1]

		// Ensure genesis is in ancients.
		if first.NumberU64() == 1 {
			if frozen, _ := bc.db.Ancients(); frozen == 0 {
				b := bc.genesisBlock
				td := bc.genesisBlock.Difficulty()
				writeSize, err := rawdb.WriteAncientBlocks(bc.db, []*types.Block{b}, []types.Receipts{nil}, []types.Receipts{nil}, td)
				size += writeSize
				if err != nil {
					log.Error("Error writing genesis to ancients", "err", err)
					return 0, err
				}
				log.Info("Wrote genesis to ancients")
			}
		}
		// Before writing the blocks to the ancients, we need to ensure that
		// they correspond to the what the headerchain 'expects'.
		// We only check the last block/header, since it's a contiguous chain.
		if !bc.HasHeader(last.Hash(), last.NumberU64()) {
			return 0, fmt.Errorf("containing header #%d [%x..] unknown", last.Number(), last.Hash().Bytes()[:4])
		}

		// BOR: Retrieve all the bor receipts and also maintain the array of headers
		// for bor specific reorg check.
		borReceipts := []types.Receipts{}
		var headers []*types.Header
		for _, block := range blockChain {
			borReceipts = append(borReceipts, []*types.Receipt{bc.GetBorReceiptByHash(block.Hash())})
			headers = append(headers, block.Header())
		}

		// Write all chain data to ancients.
		td := bc.GetTd(first.Hash(), first.NumberU64())
		writeSize, err := rawdb.WriteAncientBlocks(bc.db, blockChain, receiptChain, borReceipts, td)
		size += writeSize
		if err != nil {
			log.Error("Error importing chain data to ancients", "err", err)
			return 0, err
		}

		// Write tx indices if any condition is satisfied:
		// * If user requires to reserve all tx indices(txlookuplimit=0)
		// * If all ancient tx indices are required to be reserved(txlookuplimit is even higher than ancientlimit)
		// * If block number is large enough to be regarded as a recent block
		// It means blocks below the ancientLimit-txlookupLimit won't be indexed.
		//
		// But if the `TxIndexTail` is not nil, e.g. Geth is initialized with
		// an external ancient database, during the setup, blockchain will start
		// a background routine to re-indexed all indices in [ancients - txlookupLimit, ancients)
		// range. In this case, all tx indices of newly imported blocks should be
		// generated.
		var batch = bc.db.NewBatch()
		for i, block := range blockChain {
			if bc.txLookupLimit == 0 || ancientLimit <= bc.txLookupLimit || block.NumberU64() >= ancientLimit-bc.txLookupLimit {
				rawdb.WriteTxLookupEntriesByBlock(batch, block)
			} else if rawdb.ReadTxIndexTail(bc.db) != nil {
				rawdb.WriteTxLookupEntriesByBlock(batch, block)
			}
			stats.processed++

			if batch.ValueSize() > ethdb.IdealBatchSize || i == len(blockChain)-1 {
				size += int64(batch.ValueSize())
				if err = batch.Write(); err != nil {
					fastBlock := bc.CurrentFastBlock().NumberU64()
					if err := bc.db.TruncateHead(fastBlock + 1); err != nil {
						log.Error("Can't truncate ancient store after failed insert", "err", err)
					}
					return 0, err
				}
				batch.Reset()
			}
		}

		// Sync the ancient store explicitly to ensure all data has been flushed to disk.
		if err := bc.db.Sync(); err != nil {
			return 0, err
		}
		// Update the current fast block because all block data is now present in DB.
		previousFastBlock := bc.CurrentFastBlock().NumberU64()
		if !updateHead(blockChain[len(blockChain)-1], headers) {
			// We end up here if the header chain has reorg'ed, and the blocks/receipts
			// don't match the canonical chain.
			if err := bc.db.TruncateHead(previousFastBlock + 1); err != nil {
				log.Error("Can't truncate ancient store after failed insert", "err", err)
			}
			return 0, errSideChainReceipts
		}

		// Delete block data from the main database.
		batch.Reset()
		canonHashes := make(map[common.Hash]struct{})
		for _, block := range blockChain {
			canonHashes[block.Hash()] = struct{}{}
			if block.NumberU64() == 0 {
				continue
			}
			rawdb.DeleteCanonicalHash(batch, block.NumberU64())
			rawdb.DeleteBlockWithoutNumber(batch, block.Hash(), block.NumberU64())
		}
		// Delete side chain hash-to-number mappings.
		for _, nh := range rawdb.ReadAllHashesInRange(bc.db, first.NumberU64(), last.NumberU64()) {
			if _, canon := canonHashes[nh.Hash]; !canon {
				rawdb.DeleteHeader(batch, nh.Hash, nh.Number)
			}
		}
		if err := batch.Write(); err != nil {
			return 0, err
		}
		return 0, nil
	}

	// writeLive writes blockchain and corresponding receipt chain into active store.
	writeLive := func(blockChain types.Blocks, receiptChain []types.Receipts) (int, error) {
		skipPresenceCheck := false
		batch := bc.db.NewBatch()
		headers := make([]*types.Header, 0, len(blockChain))
		for i, block := range blockChain {
			// Update the headers for bor specific reorg check
			headers = append(headers, block.Header())

			// Short circuit insertion if shutting down or processing failed
			if bc.insertStopped() {
				return 0, errInsertionInterrupted
			}
			// Short circuit if the owner header is unknown
			if !bc.HasHeader(block.Hash(), block.NumberU64()) {
				return i, fmt.Errorf("containing header #%d [%x..] unknown", block.Number(), block.Hash().Bytes()[:4])
			}
			if !skipPresenceCheck {
				// Ignore if the entire data is already known
				if bc.HasBlock(block.Hash(), block.NumberU64()) {
					stats.ignored++
					continue
				} else {
					// If block N is not present, neither are the later blocks.
					// This should be true, but if we are mistaken, the shortcut
					// here will only cause overwriting of some existing data
					skipPresenceCheck = true
				}
			}
			// Write all the data out into the database
			rawdb.WriteBody(batch, block.Hash(), block.NumberU64(), block.Body())
			rawdb.WriteReceipts(batch, block.Hash(), block.NumberU64(), receiptChain[i])
			rawdb.WriteTxLookupEntriesByBlock(batch, block) // Always write tx indices for live blocks, we assume they are needed

			// Write everything belongs to the blocks into the database. So that
			// we can ensure all components of body is completed(body, receipts,
			// tx indexes)
			if batch.ValueSize() >= ethdb.IdealBatchSize {
				if err := batch.Write(); err != nil {
					return 0, err
				}
				size += int64(batch.ValueSize())
				batch.Reset()
			}
			stats.processed++
		}
		// Write everything belongs to the blocks into the database. So that
		// we can ensure all components of body is completed(body, receipts,
		// tx indexes)
		if batch.ValueSize() > 0 {
			size += int64(batch.ValueSize())
			if err := batch.Write(); err != nil {
				return 0, err
			}
		}
		updateHead(blockChain[len(blockChain)-1], headers)
		return 0, nil
	}

	// Write downloaded chain data and corresponding receipt chain data
	if len(ancientBlocks) > 0 {
		if n, err := writeAncient(ancientBlocks, ancientReceipts); err != nil {
			if err == errInsertionInterrupted {
				return 0, nil
			}
			return n, err
		}
	}
	// Write the tx index tail (block number from where we index) before write any live blocks
	if len(liveBlocks) > 0 && liveBlocks[0].NumberU64() == ancientLimit+1 {
		// The tx index tail can only be one of the following two options:
		// * 0: all ancient blocks have been indexed
		// * ancient-limit: the indices of blocks before ancient-limit are ignored
		if tail := rawdb.ReadTxIndexTail(bc.db); tail == nil {
			if bc.txLookupLimit == 0 || ancientLimit <= bc.txLookupLimit {
				rawdb.WriteTxIndexTail(bc.db, 0)
			} else {
				rawdb.WriteTxIndexTail(bc.db, ancientLimit-bc.txLookupLimit)
			}
		}
	}
	if len(liveBlocks) > 0 {
		if n, err := writeLive(liveBlocks, liveReceipts); err != nil {
			if err == errInsertionInterrupted {
				return 0, nil
			}
			return n, err
		}
	}

	head := blockChain[len(blockChain)-1]
	context := []interface{}{
		"count", stats.processed, "elapsed", common.PrettyDuration(time.Since(start)),
		"number", head.Number(), "hash", head.Hash(), "age", common.PrettyAge(time.Unix(int64(head.Time()), 0)),
		"size", common.StorageSize(size),
	}
	if stats.ignored > 0 {
		context = append(context, []interface{}{"ignored", stats.ignored}...)
	}
	log.Info("Imported new block receipts", context...)

	return 0, nil
}

var lastWrite uint64

// writeBlockWithoutState writes only the block and its metadata to the database,
// but does not write any state. This is used to construct competing side forks
// up to the point where they exceed the canonical total difficulty.
func (bc *BlockChain) writeBlockWithoutState(block *types.Block, td *big.Int) (err error) {
	if bc.insertStopped() {
		return errInsertionInterrupted
	}

	batch := bc.db.NewBatch()
	rawdb.WriteTd(batch, block.Hash(), block.NumberU64(), td)
	rawdb.WriteBlock(batch, block)
	if err := batch.Write(); err != nil {
		log.Crit("Failed to write block into disk", "err", err)
	}
	return nil
}

// writeKnownBlock updates the head block flag with a known block
// and introduces chain reorg if necessary.
func (bc *BlockChain) writeKnownBlock(block *types.Block) error {
	current := bc.CurrentBlock()
	if block.ParentHash() != current.Hash() {
		log.Info("### writeKnownBlock: calling reorg")
		if err := bc.reorg(current, block); err != nil {
			return err
		}
	}
	bc.writeHeadBlock(block)
	return nil
}

// writeBlockWithState writes block, metadata and corresponding state data to the
// database.
func (bc *BlockChain) writeBlockWithState(block *types.Block, receipts []*types.Receipt, logs []*types.Log, state *state.StateDB) ([]*types.Log, error) {
	// Calculate the total difficulty of the block
	ptd := bc.GetTd(block.ParentHash(), block.NumberU64()-1)
	if ptd == nil {
		return []*types.Log{}, consensus.ErrUnknownAncestor
	}
	// Make sure no inconsistent state is leaked during insertion
	externTd := new(big.Int).Add(block.Difficulty(), ptd)

	// Irrelevant of the canonical status, write the block itself to the database.
	//
	// Note all the components of block(td, hash->number map, header, body, receipts)
	// should be written atomically. BlockBatch is used for containing all components.
	blockBatch := bc.db.NewBatch()
	rawdb.WriteTd(blockBatch, block.Hash(), block.NumberU64(), externTd)
	rawdb.WriteBlock(blockBatch, block)
	rawdb.WriteReceipts(blockBatch, block.Hash(), block.NumberU64(), receipts)

	// System call appends state-sync logs into state. So, `state.Logs()` contains
	// all logs including system-call logs (state sync logs) while `logs` contains
	// only logs generated by transactions (receipts).
	//
	// That means that state.Logs() can have more logs than receipt logs.
	// In that case, we can safely assume that extra logs are from state sync logs.
	//
	// block logs = receipt logs + state sync logs = `state.Logs()`
	blockLogs := state.Logs()
	var stateSyncLogs []*types.Log
	if len(blockLogs) > 0 {
		sort.SliceStable(blockLogs, func(i, j int) bool {
			return blockLogs[i].Index < blockLogs[j].Index
		})

		if len(blockLogs) > len(logs) {
			stateSyncLogs = blockLogs[len(logs):] // get state-sync logs from `state.Logs()`

			// State sync logs don't have tx index, tx hash and other necessary fields
			// DeriveFieldsForBorLogs will fill those fields for websocket subscriptions
			types.DeriveFieldsForBorLogs(stateSyncLogs, block.Hash(), block.NumberU64(), uint(len(receipts)), uint(len(logs)))

			// Write bor receipt
			rawdb.WriteBorReceipt(blockBatch, block.Hash(), block.NumberU64(), &types.ReceiptForStorage{
				Status: types.ReceiptStatusSuccessful, // make receipt status successful
				Logs:   stateSyncLogs,
			})

			// Write bor tx reverse lookup
			rawdb.WriteBorTxLookupEntry(blockBatch, block.Hash(), block.NumberU64())
		}
	}

	rawdb.WritePreimages(blockBatch, state.Preimages())
	if err := blockBatch.Write(); err != nil {
		log.Crit("Failed to write block into disk", "err", err)
	}
	// Commit all cached state changes into underlying memory database.
	root, err := state.Commit(bc.chainConfig.IsEIP158(block.Number()))
	if err != nil {
		return []*types.Log{}, err
	}
	triedb := bc.stateCache.TrieDB()

	// If we're running an archive node, always flush
	if bc.cacheConfig.TrieDirtyDisabled {
		return []*types.Log{}, triedb.Commit(root, false, nil)
	} else {
		// Full but not archive node, do proper garbage collection
		triedb.Reference(root, common.Hash{}) // metadata reference to keep trie alive
		bc.triegc.Push(root, -int64(block.NumberU64()))

		if current := block.NumberU64(); current > TriesInMemory {
			// If we exceeded our memory allowance, flush matured singleton nodes to disk
			var (
				nodes, imgs = triedb.Size()
				limit       = common.StorageSize(bc.cacheConfig.TrieDirtyLimit) * 1024 * 1024
			)
			if nodes > limit || imgs > 4*1024*1024 {
				triedb.Cap(limit - ethdb.IdealBatchSize)
			}
			// Find the next state trie we need to commit
			chosen := current - TriesInMemory

			// If we exceeded out time allowance, flush an entire trie to disk
			if bc.gcproc > bc.cacheConfig.TrieTimeLimit {
				// If the header is missing (canonical chain behind), we're reorging a low
				// diff sidechain. Suspend committing until this operation is completed.
				header := bc.GetHeaderByNumber(chosen)
				if header == nil {
					log.Warn("Reorg in progress, trie commit postponed", "number", chosen)
				} else {
					// If we're exceeding limits but haven't reached a large enough memory gap,
					// warn the user that the system is becoming unstable.
					if chosen < lastWrite+TriesInMemory && bc.gcproc >= 2*bc.cacheConfig.TrieTimeLimit {
						log.Info("State in memory for too long, committing", "time", bc.gcproc, "allowance", bc.cacheConfig.TrieTimeLimit, "optimum", float64(chosen-lastWrite)/TriesInMemory)
					}
					// Flush an entire trie and restart the counters
					triedb.Commit(header.Root, true, nil)
					lastWrite = chosen
					bc.gcproc = 0
				}
			}
			// Garbage collect anything below our required write retention
			for !bc.triegc.Empty() {
				root, number := bc.triegc.Pop()
				if uint64(-number) > chosen {
					bc.triegc.Push(root, number)
					break
				}
				triedb.Dereference(root.(common.Hash))
			}
		}
	}
	return stateSyncLogs, nil
}

// WriteBlockWithState writes the block and all associated state to the database.
func (bc *BlockChain) WriteBlockAndSetHead(block *types.Block, receipts []*types.Receipt, logs []*types.Log, state *state.StateDB, emitHeadEvent bool) (status WriteStatus, err error) {
	if !bc.chainmu.TryLock() {
		return NonStatTy, errChainStopped
	}
	defer bc.chainmu.Unlock()

	return bc.writeBlockAndSetHead(block, receipts, logs, state, emitHeadEvent)
}

// writeBlockAndSetHead writes the block and all associated state to the database,
// and also it applies the given block as the new chain head. This function expects
// the chain mutex to be held.
func (bc *BlockChain) writeBlockAndSetHead(block *types.Block, receipts []*types.Receipt, logs []*types.Log, state *state.StateDB, emitHeadEvent bool) (status WriteStatus, err error) {
	var stateSyncLogs []*types.Log
	if stateSyncLogs, err = bc.writeBlockWithState(block, receipts, logs, state); err != nil {
		return NonStatTy, err
	}
	currentBlock := bc.CurrentBlock()
<<<<<<< HEAD
	headers := []*types.Header{block.Header()}
	log.Info("### writeBlockAndSetHead: calling reorgNeeded", "current", currentBlock.NumberU64(), "incoming header", block.NumberU64())
	reorg, err := bc.forker.ReorgNeeded(currentBlock.Header(), block.Header(), headers)
	log.Info("### writeBlockAndSetHead: called reorgNeeded", "reorg", reorg)
=======
	reorg, err := bc.forker.ReorgNeeded(currentBlock.Header(), block.Header())
>>>>>>> e9b85927
	if err != nil {
		return NonStatTy, err
	}
	if reorg {
		// Reorganise the chain if the parent is not the head block
		if block.ParentHash() != currentBlock.Hash() {
			log.Info("### writeBlockAndSetHead: calling reorg")
			if err := bc.reorg(currentBlock, block); err != nil {
				return NonStatTy, err
			}
		}
		status = CanonStatTy
	} else {
		status = SideStatTy
	}
	// Set new head.
	if status == CanonStatTy {
		bc.writeHeadBlock(block)
	}
	bc.futureBlocks.Remove(block.Hash())

	if status == CanonStatTy {
		bc.chainFeed.Send(ChainEvent{Block: block, Hash: block.Hash(), Logs: logs})
		if len(logs) > 0 {
			bc.logsFeed.Send(logs)
		}

		// send state sync logs into logs feed
		if len(stateSyncLogs) > 0 {
			bc.logsFeed.Send(stateSyncLogs)
		}

		// In theory we should fire a ChainHeadEvent when we inject
		// a canonical block, but sometimes we can insert a batch of
		// canonicial blocks. Avoid firing too many ChainHeadEvents,
		// we will fire an accumulated ChainHeadEvent and disable fire
		// event here.
		if emitHeadEvent {
			bc.chainHeadFeed.Send(ChainHeadEvent{Block: block})
			// BOR state sync feed related changes
			for _, data := range bc.stateSyncData {
				bc.stateSyncFeed.Send(StateSyncEvent{Data: data})
			}
			// BOR
		}
	} else {
		bc.chainSideFeed.Send(ChainSideEvent{Block: block})

		bc.chain2HeadFeed.Send(Chain2HeadEvent{
			Type:     Chain2HeadForkEvent,
			NewChain: []*types.Block{block},
		})
	}
	return status, nil
}

// addFutureBlock checks if the block is within the max allowed window to get
// accepted for future processing, and returns an error if the block is too far
// ahead and was not added.
//
// TODO after the transition, the future block shouldn't be kept. Because
// it's not checked in the Geth side anymore.
func (bc *BlockChain) addFutureBlock(block *types.Block) error {
	max := uint64(time.Now().Unix() + maxTimeFutureBlocks)
	if block.Time() > max {
		return fmt.Errorf("future block timestamp %v > allowed %v", block.Time(), max)
	}
	if block.Difficulty().Cmp(common.Big0) == 0 {
		// Never add PoS blocks into the future queue
		return nil
	}
	bc.futureBlocks.Add(block.Hash(), block)
	return nil
}

// InsertChain attempts to insert the given batch of blocks in to the canonical
// chain or, otherwise, create a fork. If an error is returned it will return
// the index number of the failing block as well an error describing what went
// wrong. After insertion is done, all accumulated events will be fired.
func (bc *BlockChain) InsertChain(chain types.Blocks) (int, error) {
	// Sanity check that we have something meaningful to import
	if len(chain) == 0 {
		return 0, nil
	}
	bc.blockProcFeed.Send(true)
	defer bc.blockProcFeed.Send(false)

	// Do a sanity check that the provided chain is actually ordered and linked.
	for i := 1; i < len(chain); i++ {
		block, prev := chain[i], chain[i-1]
		if block.NumberU64() != prev.NumberU64()+1 || block.ParentHash() != prev.Hash() {
			log.Error("Non contiguous block insert",
				"number", block.Number(),
				"hash", block.Hash(),
				"parent", block.ParentHash(),
				"prevnumber", prev.Number(),
				"prevhash", prev.Hash(),
			)
			return 0, fmt.Errorf("non contiguous insert: item %d is #%d [%x..], item %d is #%d [%x..] (parent [%x..])", i-1, prev.NumberU64(),
				prev.Hash().Bytes()[:4], i, block.NumberU64(), block.Hash().Bytes()[:4], block.ParentHash().Bytes()[:4])
		}
	}
	// Pre-checks passed, start the full block imports
	if !bc.chainmu.TryLock() {
		return 0, errChainStopped
	}
	defer bc.chainmu.Unlock()
	return bc.insertChain(chain, true, true)
}

// insertChain is the internal implementation of InsertChain, which assumes that
// 1) chains are contiguous, and 2) The chain mutex is held.
//
// This method is split out so that import batches that require re-injecting
// historical blocks can do so without releasing the lock, which could lead to
// racey behaviour. If a sidechain import is in progress, and the historic state
// is imported, but then new canon-head is added before the actual sidechain
// completes, then the historic state could be pruned again
func (bc *BlockChain) insertChain(chain types.Blocks, verifySeals, setHead bool) (int, error) {
	// If the chain is terminating, don't even bother starting up.
	if bc.insertStopped() {
		return 0, nil
	}

	if len(chain) >= 20 {
		log.Info("### insertChain", "length", len(chain), "start", chain[0].NumberU64(), "end", chain[len(chain)-1].NumberU64())
	}

	// Start a parallel signature recovery (signer will fluke on fork transition, minimal perf loss)
	senderCacher.recoverFromBlocks(types.MakeSigner(bc.chainConfig, chain[0].Number()), chain)

	var (
		stats     = insertStats{startTime: mclock.Now()}
		lastCanon *types.Block
	)
	// Fire a single chain head event if we've progressed the chain
	defer func() {
		if lastCanon != nil && bc.CurrentBlock().Hash() == lastCanon.Hash() {
			bc.chainHeadFeed.Send(ChainHeadEvent{lastCanon})
		}
	}()
	// Start the parallel header verifier
	headers := make([]*types.Header, len(chain))
	seals := make([]bool, len(chain))

	for i, block := range chain {
		headers[i] = block.Header()
		seals[i] = verifySeals
	}
	abort, results := bc.engine.VerifyHeaders(bc, headers, seals)
	defer close(abort)

	// Peek the error for the first block to decide the directing import logic
	it := newInsertIterator(chain, results, bc.validator)
	block, err := it.next()

	// Check the validity of incoming chain
	isValid, err1 := bc.forker.ValidateReorg(bc.CurrentBlock().Header(), headers)
	if err1 != nil {
		return it.index, err1
	}
	if !isValid {
		// The chain to be imported is invalid as the blocks doesn't match with
		// the whitelisted checkpoints.
		return it.index, nil
	}

	// Left-trim all the known blocks that don't need to build snapshot
	if bc.skipBlock(err, it) {
		// First block (and state) is known
		//   1. We did a roll-back, and should now do a re-import
		//   2. The block is stored as a sidechain, and is lying about it's stateroot, and passes a stateroot
		//      from the canonical chain, which has not been verified.
		// Skip all known blocks that are behind us.
		var (
			reorg   bool
			current = bc.CurrentBlock()
		)
		temp := true
		for block != nil && bc.skipBlock(err, it) {
<<<<<<< HEAD
			if temp {
				log.Info("### insertChain loop, starting to iterate over blocks and check for reorgNeeded")
				temp = false
			}
			headers := []*types.Header{block.Header()}
			reorg, err = bc.forker.ReorgNeeded(current.Header(), block.Header(), headers)
=======
			reorg, err = bc.forker.ReorgNeeded(current.Header(), block.Header())
>>>>>>> e9b85927
			if err != nil {
				return it.index, err
			}
			if reorg {
				// Switch to import mode if the forker says the reorg is necessary
				// and also the block is not on the canonical chain.
				// In eth2 the forker always returns true for reorg decision (blindly trusting
				// the external consensus engine), but in order to prevent the unnecessary
				// reorgs when importing known blocks, the special case is handled here.
				if block.NumberU64() > current.NumberU64() || bc.GetCanonicalHash(block.NumberU64()) != block.Hash() {
					break
				}
			}
			log.Debug("Ignoring already known block", "number", block.Number(), "hash", block.Hash())
			stats.ignored++

			block, err = it.next()
		}
		// The remaining blocks are still known blocks, the only scenario here is:
		// During the fast sync, the pivot point is already submitted but rollback
		// happens. Then node resets the head full block to a lower height via `rollback`
		// and leaves a few known blocks in the database.
		//
		// When node runs a fast sync again, it can re-import a batch of known blocks via
		// `insertChain` while a part of them have higher total difficulty than current
		// head full block(new pivot point).
		for block != nil && bc.skipBlock(err, it) {
			log.Debug("Writing previously known block", "number", block.Number(), "hash", block.Hash())
			if err := bc.writeKnownBlock(block); err != nil {
				return it.index, err
			}
			lastCanon = block

			block, err = it.next()
		}
		// Falls through to the block import
	}
	switch {
	// First block is pruned
	case errors.Is(err, consensus.ErrPrunedAncestor):
		if setHead {
			// First block is pruned, insert as sidechain and reorg only if TD grows enough
			log.Debug("Pruned ancestor, inserting as sidechain", "number", block.Number(), "hash", block.Hash())
			return bc.insertSideChain(block, it)
		} else {
			// We're post-merge and the parent is pruned, try to recover the parent state
			log.Debug("Pruned ancestor", "number", block.Number(), "hash", block.Hash())
			return it.index, bc.recoverAncestors(block)
		}
	// First block is future, shove it (and all children) to the future queue (unknown ancestor)
	case errors.Is(err, consensus.ErrFutureBlock) || (errors.Is(err, consensus.ErrUnknownAncestor) && bc.futureBlocks.Contains(it.first().ParentHash())):
		for block != nil && (it.index == 0 || errors.Is(err, consensus.ErrUnknownAncestor)) {
			log.Debug("Future block, postponing import", "number", block.Number(), "hash", block.Hash())
			if err := bc.addFutureBlock(block); err != nil {
				return it.index, err
			}
			block, err = it.next()
		}
		stats.queued += it.processed()
		stats.ignored += it.remaining()

		// If there are any still remaining, mark as ignored
		return it.index, err

	// Some other error(except ErrKnownBlock) occurred, abort.
	// ErrKnownBlock is allowed here since some known blocks
	// still need re-execution to generate snapshots that are missing
	case err != nil && !errors.Is(err, ErrKnownBlock):
		bc.futureBlocks.Remove(block.Hash())
		stats.ignored += len(it.chain)
		bc.reportBlock(block, nil, err)
		return it.index, err
	}
	// No validation errors for the first block (or chain prefix skipped)
	var activeState *state.StateDB
	defer func() {
		// The chain importer is starting and stopping trie prefetchers. If a bad
		// block or other error is hit however, an early return may not properly
		// terminate the background threads. This defer ensures that we clean up
		// and dangling prefetcher, without defering each and holding on live refs.
		if activeState != nil {
			activeState.StopPrefetcher()
		}
	}()

	// accumulator for canonical blocks
	var canonAccum []*types.Block

	emitAccum := func() {
		size := len(canonAccum)
		if size == 0 || size > 5 {
			// avoid reporting events for large sync events
			return
		}
		bc.chain2HeadFeed.Send(Chain2HeadEvent{
			Type:     Chain2HeadCanonicalEvent,
			NewChain: canonAccum,
		})
		canonAccum = canonAccum[:0]
	}

	for ; block != nil && err == nil || errors.Is(err, ErrKnownBlock); block, err = it.next() {
		// If the chain is terminating, stop processing blocks
		if bc.insertStopped() {
			log.Debug("Abort during block processing")
			break
		}
		// If the header is a banned one, straight out abort
		if BadHashes[block.Hash()] {
			bc.reportBlock(block, nil, ErrBannedHash)
			return it.index, ErrBannedHash
		}
		// If the block is known (in the middle of the chain), it's a special case for
		// Clique blocks where they can share state among each other, so importing an
		// older block might complete the state of the subsequent one. In this case,
		// just skip the block (we already validated it once fully (and crashed), since
		// its header and body was already in the database). But if the corresponding
		// snapshot layer is missing, forcibly rerun the execution to build it.
		if bc.skipBlock(err, it) {
			logger := log.Debug
			if bc.chainConfig.Clique == nil {
				logger = log.Warn
			}
			logger("Inserted known block", "number", block.Number(), "hash", block.Hash(),
				"uncles", len(block.Uncles()), "txs", len(block.Transactions()), "gas", block.GasUsed(),
				"root", block.Root())

			// Special case. Commit the empty receipt slice if we meet the known
			// block in the middle. It can only happen in the clique chain. Whenever
			// we insert blocks via `insertSideChain`, we only commit `td`, `header`
			// and `body` if it's non-existent. Since we don't have receipts without
			// reexecution, so nothing to commit. But if the sidechain will be adpoted
			// as the canonical chain eventually, it needs to be reexecuted for missing
			// state, but if it's this special case here(skip reexecution) we will lose
			// the empty receipt entry.
			if len(block.Transactions()) == 0 {
				rawdb.WriteReceipts(bc.db, block.Hash(), block.NumberU64(), nil)
			} else {
				log.Error("Please file an issue, skip known block execution without receipt",
					"hash", block.Hash(), "number", block.NumberU64())
			}
			if err := bc.writeKnownBlock(block); err != nil {
				return it.index, err
			}
			stats.processed++

			// We can assume that logs are empty here, since the only way for consecutive
			// Clique blocks to have the same state is if there are no transactions.
			lastCanon = block
			continue
		}

		// Retrieve the parent block and it's state to execute on top
		start := time.Now()
		parent := it.previous()
		if parent == nil {
			parent = bc.GetHeader(block.ParentHash(), block.NumberU64()-1)
		}
		statedb, err := state.New(parent.Root, bc.stateCache, bc.snaps)
		if err != nil {
			return it.index, err
		}

		// Enable prefetching to pull in trie node paths while processing transactions
		statedb.StartPrefetcher("chain")
		activeState = statedb

		// If we have a followup block, run that against the current state to pre-cache
		// transactions and probabilistically some of the account/storage trie nodes.
		var followupInterrupt uint32
		if !bc.cacheConfig.TrieCleanNoPrefetch {
			if followup, err := it.peek(); followup != nil && err == nil {
				throwaway, _ := state.New(parent.Root, bc.stateCache, bc.snaps)

				go func(start time.Time, followup *types.Block, throwaway *state.StateDB, interrupt *uint32) {
					bc.prefetcher.Prefetch(followup, throwaway, bc.vmConfig, &followupInterrupt)

					blockPrefetchExecuteTimer.Update(time.Since(start))
					if atomic.LoadUint32(interrupt) == 1 {
						blockPrefetchInterruptMeter.Mark(1)
					}
				}(time.Now(), followup, throwaway, &followupInterrupt)
			}
		}

		// Process block using the parent state as reference point
		substart := time.Now()
		receipts, logs, usedGas, err := bc.processor.Process(block, statedb, bc.vmConfig)
		if err != nil {
			bc.reportBlock(block, receipts, err)
			atomic.StoreUint32(&followupInterrupt, 1)
			return it.index, err
		}
		// BOR state sync feed related changes
		for _, data := range bc.stateSyncData {
			bc.stateSyncFeed.Send(StateSyncEvent{Data: data})
		}
		// BOR

		// Update the metrics touched during block processing
		accountReadTimer.Update(statedb.AccountReads)                 // Account reads are complete, we can mark them
		storageReadTimer.Update(statedb.StorageReads)                 // Storage reads are complete, we can mark them
		accountUpdateTimer.Update(statedb.AccountUpdates)             // Account updates are complete, we can mark them
		storageUpdateTimer.Update(statedb.StorageUpdates)             // Storage updates are complete, we can mark them
		snapshotAccountReadTimer.Update(statedb.SnapshotAccountReads) // Account reads are complete, we can mark them
		snapshotStorageReadTimer.Update(statedb.SnapshotStorageReads) // Storage reads are complete, we can mark them
		triehash := statedb.AccountHashes + statedb.StorageHashes     // Save to not double count in validation
		trieproc := statedb.SnapshotAccountReads + statedb.AccountReads + statedb.AccountUpdates
		trieproc += statedb.SnapshotStorageReads + statedb.StorageReads + statedb.StorageUpdates

		blockExecutionTimer.Update(time.Since(substart) - trieproc - triehash)

		// Validate the state using the default validator
		substart = time.Now()
		if err := bc.validator.ValidateState(block, statedb, receipts, usedGas); err != nil {
			bc.reportBlock(block, receipts, err)
			atomic.StoreUint32(&followupInterrupt, 1)
			return it.index, err
		}
		proctime := time.Since(start)

		// Update the metrics touched during block validation
		accountHashTimer.Update(statedb.AccountHashes) // Account hashes are complete, we can mark them
		storageHashTimer.Update(statedb.StorageHashes) // Storage hashes are complete, we can mark them
		blockValidationTimer.Update(time.Since(substart) - (statedb.AccountHashes + statedb.StorageHashes - triehash))

		// Write the block to the chain and get the status.
		substart = time.Now()
		var status WriteStatus
		if !setHead {
			// Don't set the head, only insert the block
			_, err = bc.writeBlockWithState(block, receipts, logs, statedb)
		} else {
			status, err = bc.writeBlockAndSetHead(block, receipts, logs, statedb, false)
		}
		atomic.StoreUint32(&followupInterrupt, 1)
		if err != nil {
			return it.index, err
		}
		// Update the metrics touched during block commit
		accountCommitTimer.Update(statedb.AccountCommits)   // Account commits are complete, we can mark them
		storageCommitTimer.Update(statedb.StorageCommits)   // Storage commits are complete, we can mark them
		snapshotCommitTimer.Update(statedb.SnapshotCommits) // Snapshot commits are complete, we can mark them

		blockWriteTimer.Update(time.Since(substart) - statedb.AccountCommits - statedb.StorageCommits - statedb.SnapshotCommits)
		blockInsertTimer.UpdateSince(start)

		// Report the import stats before returning the various results
		stats.processed++
		stats.usedGas += usedGas

		dirty, _ := bc.stateCache.TrieDB().Size()
		stats.report(chain, it.index, dirty, setHead)

		if !setHead {
			return it.index, nil // Direct block insertion of a single block
		}

		// BOR
		if status == CanonStatTy {
			canonAccum = append(canonAccum, block)
		} else {
			emitAccum()
		}
		// BOR

		switch status {
		case CanonStatTy:
			log.Debug("Inserted new block", "number", block.Number(), "hash", block.Hash(),
				"uncles", len(block.Uncles()), "txs", len(block.Transactions()), "gas", block.GasUsed(),
				"elapsed", common.PrettyDuration(time.Since(start)),
				"root", block.Root())

			lastCanon = block

			// Only count canonical blocks for GC processing time
			bc.gcproc += proctime

		case SideStatTy:
			log.Debug("Inserted forked block", "number", block.Number(), "hash", block.Hash(),
				"diff", block.Difficulty(), "elapsed", common.PrettyDuration(time.Since(start)),
				"txs", len(block.Transactions()), "gas", block.GasUsed(), "uncles", len(block.Uncles()),
				"root", block.Root())

		default:
			// This in theory is impossible, but lets be nice to our future selves and leave
			// a log, instead of trying to track down blocks imports that don't emit logs.
			log.Warn("Inserted block with unknown status", "number", block.Number(), "hash", block.Hash(),
				"diff", block.Difficulty(), "elapsed", common.PrettyDuration(time.Since(start)),
				"txs", len(block.Transactions()), "gas", block.GasUsed(), "uncles", len(block.Uncles()),
				"root", block.Root())
		}
	}

	// BOR
	emitAccum()
	// BOR

	// Any blocks remaining here? The only ones we care about are the future ones
	if block != nil && errors.Is(err, consensus.ErrFutureBlock) {
		if err := bc.addFutureBlock(block); err != nil {
			return it.index, err
		}
		block, err = it.next()

		for ; block != nil && errors.Is(err, consensus.ErrUnknownAncestor); block, err = it.next() {
			if err := bc.addFutureBlock(block); err != nil {
				return it.index, err
			}
			stats.queued++
		}
	}
	stats.ignored += it.remaining()

	return it.index, err
}

// insertSideChain is called when an import batch hits upon a pruned ancestor
// error, which happens when a sidechain with a sufficiently old fork-block is
// found.
//
// The method writes all (header-and-body-valid) blocks to disk, then tries to
// switch over to the new chain if the TD exceeded the current chain.
// insertSideChain is only used pre-merge.
func (bc *BlockChain) insertSideChain(block *types.Block, it *insertIterator) (int, error) {
	var (
		externTd  *big.Int
		lastBlock = block
		current   = bc.CurrentBlock()
		headers   []*types.Header
	)
	// The first sidechain block error is already verified to be ErrPrunedAncestor.
	// Since we don't import them here, we expect ErrUnknownAncestor for the remaining
	// ones. Any other errors means that the block is invalid, and should not be written
	// to disk.
	err := consensus.ErrPrunedAncestor
	for ; block != nil && errors.Is(err, consensus.ErrPrunedAncestor); block, err = it.next() {
		headers = append(headers, block.Header())
		// Check the canonical state root for that number
		if number := block.NumberU64(); current.NumberU64() >= number {
			canonical := bc.GetBlockByNumber(number)
			if canonical != nil && canonical.Hash() == block.Hash() {
				// Not a sidechain block, this is a re-import of a canon block which has it's state pruned

				// Collect the TD of the block. Since we know it's a canon one,
				// we can get it directly, and not (like further below) use
				// the parent and then add the block on top
				externTd = bc.GetTd(block.Hash(), block.NumberU64())
				continue
			}
			if canonical != nil && canonical.Root() == block.Root() {
				// This is most likely a shadow-state attack. When a fork is imported into the
				// database, and it eventually reaches a block height which is not pruned, we
				// just found that the state already exist! This means that the sidechain block
				// refers to a state which already exists in our canon chain.
				//
				// If left unchecked, we would now proceed importing the blocks, without actually
				// having verified the state of the previous blocks.
				log.Warn("Sidechain ghost-state attack detected", "number", block.NumberU64(), "sideroot", block.Root(), "canonroot", canonical.Root())

				// If someone legitimately side-mines blocks, they would still be imported as usual. However,
				// we cannot risk writing unverified blocks to disk when they obviously target the pruning
				// mechanism.
				return it.index, errors.New("sidechain ghost-state attack")
			}
		}
		if externTd == nil {
			externTd = bc.GetTd(block.ParentHash(), block.NumberU64()-1)
		}
		externTd = new(big.Int).Add(externTd, block.Difficulty())

		if !bc.HasBlock(block.Hash(), block.NumberU64()) {
			start := time.Now()
			if err := bc.writeBlockWithoutState(block, externTd); err != nil {
				return it.index, err
			}
			log.Debug("Injected sidechain block", "number", block.Number(), "hash", block.Hash(),
				"diff", block.Difficulty(), "elapsed", common.PrettyDuration(time.Since(start)),
				"txs", len(block.Transactions()), "gas", block.GasUsed(), "uncles", len(block.Uncles()),
				"root", block.Root())
		}
		lastBlock = block
	}
	// At this point, we've written all sidechain blocks to database. Loop ended
	// either on some other error or all were processed. If there was some other
	// error, we can ignore the rest of those blocks.
	//
	// If the externTd was larger than our local TD, we now need to reimport the previous
	// blocks to regenerate the required state
<<<<<<< HEAD
	log.Info("### insertSideChain: calling reorgNeeded", "current", current.Number().Uint64(), "headers length", len(headers), "start", headers[0].Number.Uint64(), "end", headers[0].Number.Uint64())
	reorg, err := bc.forker.ReorgNeeded(current.Header(), lastBlock.Header(), headers)
	log.Info("### insertSideChain: called reorgNeeded", "reorg", reorg)
=======
	reorg, err := bc.forker.ReorgNeeded(current.Header(), lastBlock.Header())
	if err != nil {
		return it.index, err
	}
	isValid, err := bc.forker.ValidateReorg(current.Header(), headers)
>>>>>>> e9b85927
	if err != nil {
		return it.index, err
	}
	if !reorg || !isValid {
		localTd := bc.GetTd(current.Hash(), current.NumberU64())
		log.Info("Sidechain written to disk", "start", it.first().NumberU64(), "end", it.previous().Number, "sidetd", externTd, "localtd", localTd)
		return it.index, err
	}
	// Gather all the sidechain hashes (full blocks may be memory heavy)
	var (
		hashes  []common.Hash
		numbers []uint64
	)
	parent := it.previous()
	for parent != nil && !bc.HasState(parent.Root) {
		hashes = append(hashes, parent.Hash())
		numbers = append(numbers, parent.Number.Uint64())

		parent = bc.GetHeader(parent.ParentHash, parent.Number.Uint64()-1)
	}
	if parent == nil {
		return it.index, errors.New("missing parent")
	}
	// Import all the pruned blocks to make the state available
	var (
		blocks []*types.Block
		memory common.StorageSize
	)
	for i := len(hashes) - 1; i >= 0; i-- {
		// Append the next block to our batch
		block := bc.GetBlock(hashes[i], numbers[i])

		blocks = append(blocks, block)
		memory += block.Size()

		// If memory use grew too large, import and continue. Sadly we need to discard
		// all raised events and logs from notifications since we're too heavy on the
		// memory here.
		if len(blocks) >= 2048 || memory > 64*1024*1024 {
			log.Info("Importing heavy sidechain segment", "blocks", len(blocks), "start", blocks[0].NumberU64(), "end", block.NumberU64())
			if _, err := bc.insertChain(blocks, false, true); err != nil {
				return 0, err
			}
			blocks, memory = blocks[:0], 0

			// If the chain is terminating, stop processing blocks
			if bc.insertStopped() {
				log.Debug("Abort during blocks processing")
				return 0, nil
			}
		}
	}
	if len(blocks) > 0 {
		log.Info("Importing sidechain segment", "start", blocks[0].NumberU64(), "end", blocks[len(blocks)-1].NumberU64())
		return bc.insertChain(blocks, false, true)
	}
	return 0, nil
}

// recoverAncestors finds the closest ancestor with available state and re-execute
// all the ancestor blocks since that.
// recoverAncestors is only used post-merge.
func (bc *BlockChain) recoverAncestors(block *types.Block) error {
	// Gather all the sidechain hashes (full blocks may be memory heavy)
	var (
		hashes  []common.Hash
		numbers []uint64
		parent  = block
	)
	for parent != nil && !bc.HasState(parent.Root()) {
		hashes = append(hashes, parent.Hash())
		numbers = append(numbers, parent.NumberU64())
		parent = bc.GetBlock(parent.ParentHash(), parent.NumberU64()-1)

		// If the chain is terminating, stop iteration
		if bc.insertStopped() {
			log.Debug("Abort during blocks iteration")
			return errInsertionInterrupted
		}
	}
	if parent == nil {
		return errors.New("missing parent")
	}
	// Import all the pruned blocks to make the state available
	for i := len(hashes) - 1; i >= 0; i-- {
		// If the chain is terminating, stop processing blocks
		if bc.insertStopped() {
			log.Debug("Abort during blocks processing")
			return errInsertionInterrupted
		}
		var b *types.Block
		if i == 0 {
			b = block
		} else {
			b = bc.GetBlock(hashes[i], numbers[i])
		}
		if _, err := bc.insertChain(types.Blocks{b}, false, false); err != nil {
			return err
		}
	}
	return nil
}

// collectLogs collects the logs that were generated or removed during
// the processing of the block that corresponds with the given hash.
// These logs are later announced as deleted or reborn.
func (bc *BlockChain) collectLogs(hash common.Hash, removed bool) []*types.Log {
	number := bc.hc.GetBlockNumber(hash)
	if number == nil {
		return []*types.Log{}
	}
	receipts := rawdb.ReadReceipts(bc.db, hash, *number, bc.chainConfig)

	// Append bor receipt
	borReceipt := rawdb.ReadBorReceipt(bc.db, hash, *number)
	if borReceipt != nil {
		receipts = append(receipts, borReceipt)
	}

	var logs []*types.Log
	for _, receipt := range receipts {
		for _, log := range receipt.Logs {
			l := *log
			if removed {
				l.Removed = true
			}
			logs = append(logs, &l)
		}
	}
	return logs
}

// mergeLogs returns a merged log slice with specified sort order.
func mergeLogs(logs [][]*types.Log, reverse bool) []*types.Log {
	var ret []*types.Log
	if reverse {
		for i := len(logs) - 1; i >= 0; i-- {
			ret = append(ret, logs[i]...)
		}
	} else {
		for i := 0; i < len(logs); i++ {
			ret = append(ret, logs[i]...)
		}
	}
	return ret
}

// reorg takes two blocks, an old chain and a new chain and will reconstruct the
// blocks and inserts them to be part of the new canonical chain and accumulates
// potential missing transactions and post an event about them.
// Note the new head block won't be processed here, callers need to handle it
// externally.
func (bc *BlockChain) reorg(oldBlock, newBlock *types.Block) error {
	log.Info("### reorg", "oldBlock", oldBlock.NumberU64(), "newBlock", newBlock.NumberU64())
	var (
		newChain    types.Blocks
		oldChain    types.Blocks
		commonBlock *types.Block

		deletedTxs types.Transactions
		addedTxs   types.Transactions

		deletedLogs [][]*types.Log
		rebirthLogs [][]*types.Log
	)
	// Reduce the longer chain to the same number as the shorter one
	if oldBlock.NumberU64() > newBlock.NumberU64() {
		// Old chain is longer, gather all transactions and logs as deleted ones
		for ; oldBlock != nil && oldBlock.NumberU64() != newBlock.NumberU64(); oldBlock = bc.GetBlock(oldBlock.ParentHash(), oldBlock.NumberU64()-1) {
			oldChain = append(oldChain, oldBlock)
			deletedTxs = append(deletedTxs, oldBlock.Transactions()...)

			// Collect deleted logs for notification
			logs := bc.collectLogs(oldBlock.Hash(), true)
			if len(logs) > 0 {
				deletedLogs = append(deletedLogs, logs)
			}
		}
	} else {
		// New chain is longer, stash all blocks away for subsequent insertion
		for ; newBlock != nil && newBlock.NumberU64() != oldBlock.NumberU64(); newBlock = bc.GetBlock(newBlock.ParentHash(), newBlock.NumberU64()-1) {
			newChain = append(newChain, newBlock)
		}
	}
	if oldBlock == nil {
		return fmt.Errorf("invalid old chain")
	}
	if newBlock == nil {
		return fmt.Errorf("invalid new chain")
	}
	// Both sides of the reorg are at the same number, reduce both until the common
	// ancestor is found
	for {
		// If the common ancestor was found, bail out
		if oldBlock.Hash() == newBlock.Hash() {
			commonBlock = oldBlock
			break
		}
		// Remove an old block as well as stash away a new block
		oldChain = append(oldChain, oldBlock)
		deletedTxs = append(deletedTxs, oldBlock.Transactions()...)

		// Collect deleted logs for notification
		logs := bc.collectLogs(oldBlock.Hash(), true)
		if len(logs) > 0 {
			deletedLogs = append(deletedLogs, logs)
		}
		newChain = append(newChain, newBlock)

		// Step back with both chains
		oldBlock = bc.GetBlock(oldBlock.ParentHash(), oldBlock.NumberU64()-1)
		if oldBlock == nil {
			return fmt.Errorf("invalid old chain")
		}
		newBlock = bc.GetBlock(newBlock.ParentHash(), newBlock.NumberU64()-1)
		if newBlock == nil {
			return fmt.Errorf("invalid new chain")
		}
	}
	// Ensure the user sees large reorgs
	if len(oldChain) > 0 && len(newChain) > 0 {

		bc.chain2HeadFeed.Send(Chain2HeadEvent{
			Type:     Chain2HeadReorgEvent,
			NewChain: newChain,
			OldChain: oldChain,
		})

		logFn := log.Info
		msg := "Chain reorg detected"
		if len(oldChain) > 63 {
			msg = "Large chain reorg detected"
			logFn = log.Warn
		}
		logFn(msg, "number", commonBlock.Number(), "hash", commonBlock.Hash(),
			"drop", len(oldChain), "dropfrom", oldChain[0].Hash(), "add", len(newChain), "addfrom", newChain[0].Hash())
		blockReorgAddMeter.Mark(int64(len(newChain)))
		blockReorgDropMeter.Mark(int64(len(oldChain)))
		blockReorgMeter.Mark(1)
	} else if len(newChain) > 0 {
		// Special case happens in the post merge stage that current head is
		// the ancestor of new head while these two blocks are not consecutive
		log.Info("Extend chain", "add", len(newChain), "number", newChain[0].NumberU64(), "hash", newChain[0].Hash())
		blockReorgAddMeter.Mark(int64(len(newChain)))
	} else {
		// len(newChain) == 0 && len(oldChain) > 0
		// rewind the canonical chain to a lower point.
		log.Error("Impossible reorg, please file an issue", "oldnum", oldBlock.Number(), "oldhash", oldBlock.Hash(), "oldblocks", len(oldChain), "newnum", newBlock.Number(), "newhash", newBlock.Hash(), "newblocks", len(newChain))
	}
	// Insert the new chain(except the head block(reverse order)),
	// taking care of the proper incremental order.
	for i := len(newChain) - 1; i >= 1; i-- {
		// Insert the block in the canonical way, re-writing history
		bc.writeHeadBlock(newChain[i])

		// Collect reborn logs due to chain reorg
		logs := bc.collectLogs(newChain[i].Hash(), false)
		if len(logs) > 0 {
			rebirthLogs = append(rebirthLogs, logs)
		}
		// Collect the new added transactions.
		addedTxs = append(addedTxs, newChain[i].Transactions()...)
	}
	// Delete useless indexes right now which includes the non-canonical
	// transaction indexes, canonical chain indexes which above the head.
	indexesBatch := bc.db.NewBatch()
	for _, tx := range types.TxDifference(deletedTxs, addedTxs) {
		rawdb.DeleteTxLookupEntry(indexesBatch, tx.Hash())
	}
	// Delete any canonical number assignments above the new head
	number := bc.CurrentBlock().NumberU64()
	for i := number + 1; ; i++ {
		hash := rawdb.ReadCanonicalHash(bc.db, i)
		if hash == (common.Hash{}) {
			break
		}
		rawdb.DeleteCanonicalHash(indexesBatch, i)
	}
	if err := indexesBatch.Write(); err != nil {
		log.Crit("Failed to delete useless indexes", "err", err)
	}
	// If any logs need to be fired, do it now. In theory we could avoid creating
	// this goroutine if there are no events to fire, but realistcally that only
	// ever happens if we're reorging empty blocks, which will only happen on idle
	// networks where performance is not an issue either way.
	if len(deletedLogs) > 0 {
		bc.rmLogsFeed.Send(RemovedLogsEvent{mergeLogs(deletedLogs, true)})
	}
	if len(rebirthLogs) > 0 {
		bc.logsFeed.Send(mergeLogs(rebirthLogs, false))
	}
	if len(oldChain) > 0 {
		for i := len(oldChain) - 1; i >= 0; i-- {
			bc.chainSideFeed.Send(ChainSideEvent{Block: oldChain[i]})
		}
	}
	return nil
}

// InsertBlockWithoutSetHead executes the block, runs the necessary verification
// upon it and then persist the block and the associate state into the database.
// The key difference between the InsertChain is it won't do the canonical chain
// updating. It relies on the additional SetChainHead call to finalize the entire
// procedure.
func (bc *BlockChain) InsertBlockWithoutSetHead(block *types.Block) error {
	if !bc.chainmu.TryLock() {
		return errChainStopped
	}
	defer bc.chainmu.Unlock()

	_, err := bc.insertChain(types.Blocks{block}, true, false)
	return err
}

// SetChainHead rewinds the chain to set the new head block as the specified
// block. It's possible that after the reorg the relevant state of head
// is missing. It can be fixed by inserting a new block which triggers
// the re-execution.
func (bc *BlockChain) SetChainHead(head *types.Block) error {
	if !bc.chainmu.TryLock() {
		return errChainStopped
	}
	defer bc.chainmu.Unlock()

	// Run the reorg if necessary and set the given block as new head.
	start := time.Now()
	if head.ParentHash() != bc.CurrentBlock().Hash() {
		log.Info("### SetChainHead: calling reorg")
		if err := bc.reorg(bc.CurrentBlock(), head); err != nil {
			return err
		}
	}
	bc.writeHeadBlock(head)

	// Emit events
	logs := bc.collectLogs(head.Hash(), false)
	bc.chainFeed.Send(ChainEvent{Block: head, Hash: head.Hash(), Logs: logs})
	if len(logs) > 0 {
		bc.logsFeed.Send(logs)
	}
	bc.chainHeadFeed.Send(ChainHeadEvent{Block: head})

	context := []interface{}{
		"number", head.Number(),
		"hash", head.Hash(),
		"root", head.Root(),
		"elapsed", time.Since(start),
	}
	if timestamp := time.Unix(int64(head.Time()), 0); time.Since(timestamp) > time.Minute {
		context = append(context, []interface{}{"age", common.PrettyAge(timestamp)}...)
	}
	log.Info("Chain head was updated", context...)
	return nil
}

func (bc *BlockChain) updateFutureBlocks() {
	futureTimer := time.NewTicker(5 * time.Second)
	defer futureTimer.Stop()
	defer bc.wg.Done()
	for {
		select {
		case <-futureTimer.C:
			bc.procFutureBlocks()
		case <-bc.quit:
			return
		}
	}
}

// skipBlock returns 'true', if the block being imported can be skipped over, meaning
// that the block does not need to be processed but can be considered already fully 'done'.
func (bc *BlockChain) skipBlock(err error, it *insertIterator) bool {
	// We can only ever bypass processing if the only error returned by the validator
	// is ErrKnownBlock, which means all checks passed, but we already have the block
	// and state.
	if !errors.Is(err, ErrKnownBlock) {
		return false
	}
	// If we're not using snapshots, we can skip this, since we have both block
	// and (trie-) state
	if bc.snaps == nil {
		return true
	}
	var (
		header     = it.current() // header can't be nil
		parentRoot common.Hash
	)
	// If we also have the snapshot-state, we can skip the processing.
	if bc.snaps.Snapshot(header.Root) != nil {
		return true
	}
	// In this case, we have the trie-state but not snapshot-state. If the parent
	// snapshot-state exists, we need to process this in order to not get a gap
	// in the snapshot layers.
	// Resolve parent block
	if parent := it.previous(); parent != nil {
		parentRoot = parent.Root
	} else if parent = bc.GetHeaderByHash(header.ParentHash); parent != nil {
		parentRoot = parent.Root
	}
	if parentRoot == (common.Hash{}) {
		return false // Theoretically impossible case
	}
	// Parent is also missing snapshot: we can skip this. Otherwise process.
	if bc.snaps.Snapshot(parentRoot) == nil {
		return true
	}
	return false
}

// maintainTxIndex is responsible for the construction and deletion of the
// transaction index.
//
// User can use flag `txlookuplimit` to specify a "recentness" block, below
// which ancient tx indices get deleted. If `txlookuplimit` is 0, it means
// all tx indices will be reserved.
//
// The user can adjust the txlookuplimit value for each launch after fast
// sync, Geth will automatically construct the missing indices and delete
// the extra indices.
func (bc *BlockChain) maintainTxIndex(ancients uint64) {
	defer bc.wg.Done()

	// Before starting the actual maintenance, we need to handle a special case,
	// where user might init Geth with an external ancient database. If so, we
	// need to reindex all necessary transactions before starting to process any
	// pruning requests.
	if ancients > 0 {
		var from = uint64(0)
		if bc.txLookupLimit != 0 && ancients > bc.txLookupLimit {
			from = ancients - bc.txLookupLimit
		}
		rawdb.IndexTransactions(bc.db, from, ancients, bc.quit)
	}

	// indexBlocks reindexes or unindexes transactions depending on user configuration
	indexBlocks := func(tail *uint64, head uint64, done chan struct{}) {
		defer func() { done <- struct{}{} }()

		// If the user just upgraded Geth to a new version which supports transaction
		// index pruning, write the new tail and remove anything older.
		if tail == nil {
			if bc.txLookupLimit == 0 || head < bc.txLookupLimit {
				// Nothing to delete, write the tail and return
				rawdb.WriteTxIndexTail(bc.db, 0)
			} else {
				// Prune all stale tx indices and record the tx index tail
				rawdb.UnindexTransactions(bc.db, 0, head-bc.txLookupLimit+1, bc.quit)
			}
			return
		}
		// If a previous indexing existed, make sure that we fill in any missing entries
		if bc.txLookupLimit == 0 || head < bc.txLookupLimit {
			if *tail > 0 {
				// It can happen when chain is rewound to a historical point which
				// is even lower than the indexes tail, recap the indexing target
				// to new head to avoid reading non-existent block bodies.
				end := *tail
				if end > head+1 {
					end = head + 1
				}
				rawdb.IndexTransactions(bc.db, 0, end, bc.quit)
			}
			return
		}
		// Update the transaction index to the new chain state
		if head-bc.txLookupLimit+1 < *tail {
			// Reindex a part of missing indices and rewind index tail to HEAD-limit
			rawdb.IndexTransactions(bc.db, head-bc.txLookupLimit+1, *tail, bc.quit)
		} else {
			// Unindex a part of stale indices and forward index tail to HEAD-limit
			rawdb.UnindexTransactions(bc.db, *tail, head-bc.txLookupLimit+1, bc.quit)
		}
	}

	// Any reindexing done, start listening to chain events and moving the index window
	var (
		done   chan struct{}                  // Non-nil if background unindexing or reindexing routine is active.
		headCh = make(chan ChainHeadEvent, 1) // Buffered to avoid locking up the event feed
	)
	sub := bc.SubscribeChainHeadEvent(headCh)
	if sub == nil {
		return
	}
	defer sub.Unsubscribe()

	for {
		select {
		case head := <-headCh:
			if done == nil {
				done = make(chan struct{})
				go indexBlocks(rawdb.ReadTxIndexTail(bc.db), head.Block.NumberU64(), done)
			}
		case <-done:
			done = nil
		case <-bc.quit:
			if done != nil {
				log.Info("Waiting background transaction indexer to exit")
				<-done
			}
			return
		}
	}
}

// reportBlock logs a bad block error.
func (bc *BlockChain) reportBlock(block *types.Block, receipts types.Receipts, err error) {
	rawdb.WriteBadBlock(bc.db, block)

	var receiptString string
	for i, receipt := range receipts {
		receiptString += fmt.Sprintf("\t %d: cumulative: %v gas: %v contract: %v status: %v tx: %v logs: %v bloom: %x state: %x\n",
			i, receipt.CumulativeGasUsed, receipt.GasUsed, receipt.ContractAddress.Hex(),
			receipt.Status, receipt.TxHash.Hex(), receipt.Logs, receipt.Bloom, receipt.PostState)
	}
	log.Error(fmt.Sprintf(`
########## BAD BLOCK #########
Chain config: %v

Number: %v
Hash: 0x%x
%v

Error: %v
##############################
`, bc.chainConfig, block.Number(), block.Hash(), receiptString, err))
}

// InsertHeaderChain attempts to insert the given header chain in to the local
// chain, possibly creating a reorg. If an error is returned, it will return the
// index number of the failing header as well an error describing what went wrong.
//
// The verify parameter can be used to fine tune whether nonce verification
// should be done or not. The reason behind the optional check is because some
// of the header retrieval mechanisms already need to verify nonces, as well as
// because nonces can be verified sparsely, not needing to check each.
func (bc *BlockChain) InsertHeaderChain(chain []*types.Header, checkFreq int) (int, error) {
	if len(chain) == 0 {
		return 0, nil
	}
	start := time.Now()
	if i, err := bc.hc.ValidateHeaderChain(chain, checkFreq); err != nil {
		return i, err
	}

	if !bc.chainmu.TryLock() {
		return 0, errChainStopped
	}
	defer bc.chainmu.Unlock()
	_, err := bc.hc.InsertHeaderChain(chain, start, bc.forker)
	return 0, err
}<|MERGE_RESOLUTION|>--- conflicted
+++ resolved
@@ -943,13 +943,7 @@
 
 		// Rewind may have occurred, skip in that case.
 		if bc.CurrentHeader().Number.Cmp(head.Number()) >= 0 {
-<<<<<<< HEAD
-			log.Info("### InsertReceiptChain: updateHead: calling reorgNeeded", "current", head.Header().Number.Uint64(), "headers length", len(headers), "start", headers[0].Number.Uint64(), "end", headers[0].Number.Uint64())
-			reorg, err := bc.forker.ReorgNeeded(bc.CurrentFastBlock().Header(), head.Header(), headers)
-			log.Info("### InsertReceiptChain: updateHead: called reorgNeeded", "reorg", reorg)
-=======
 			reorg, err := bc.forker.ReorgNeeded(bc.CurrentFastBlock().Header(), head.Header())
->>>>>>> e9b85927
 			if err != nil {
 				log.Warn("Reorg failed", "err", err)
 				return false
@@ -1362,14 +1356,7 @@
 		return NonStatTy, err
 	}
 	currentBlock := bc.CurrentBlock()
-<<<<<<< HEAD
-	headers := []*types.Header{block.Header()}
-	log.Info("### writeBlockAndSetHead: calling reorgNeeded", "current", currentBlock.NumberU64(), "incoming header", block.NumberU64())
-	reorg, err := bc.forker.ReorgNeeded(currentBlock.Header(), block.Header(), headers)
-	log.Info("### writeBlockAndSetHead: called reorgNeeded", "reorg", reorg)
-=======
 	reorg, err := bc.forker.ReorgNeeded(currentBlock.Header(), block.Header())
->>>>>>> e9b85927
 	if err != nil {
 		return NonStatTy, err
 	}
@@ -1548,18 +1535,8 @@
 			reorg   bool
 			current = bc.CurrentBlock()
 		)
-		temp := true
 		for block != nil && bc.skipBlock(err, it) {
-<<<<<<< HEAD
-			if temp {
-				log.Info("### insertChain loop, starting to iterate over blocks and check for reorgNeeded")
-				temp = false
-			}
-			headers := []*types.Header{block.Header()}
-			reorg, err = bc.forker.ReorgNeeded(current.Header(), block.Header(), headers)
-=======
 			reorg, err = bc.forker.ReorgNeeded(current.Header(), block.Header())
->>>>>>> e9b85927
 			if err != nil {
 				return it.index, err
 			}
@@ -1949,17 +1926,13 @@
 	//
 	// If the externTd was larger than our local TD, we now need to reimport the previous
 	// blocks to regenerate the required state
-<<<<<<< HEAD
-	log.Info("### insertSideChain: calling reorgNeeded", "current", current.Number().Uint64(), "headers length", len(headers), "start", headers[0].Number.Uint64(), "end", headers[0].Number.Uint64())
-	reorg, err := bc.forker.ReorgNeeded(current.Header(), lastBlock.Header(), headers)
-	log.Info("### insertSideChain: called reorgNeeded", "reorg", reorg)
-=======
 	reorg, err := bc.forker.ReorgNeeded(current.Header(), lastBlock.Header())
 	if err != nil {
 		return it.index, err
 	}
+	log.Info("### insertSideChain: calling ValidateReorg", "current", current.Number().Uint64(), "headers length", len(headers), "start", headers[0].Number.Uint64(), "end", headers[0].Number.Uint64())
 	isValid, err := bc.forker.ValidateReorg(current.Header(), headers)
->>>>>>> e9b85927
+	log.Info("### insertSideChain: called ValidateReorg", "isValid", isValid)
 	if err != nil {
 		return it.index, err
 	}
